--- conflicted
+++ resolved
@@ -349,7 +349,6 @@
             config=config, prefix=add_prefix("gate", prefix), is_nextn=is_nextn
         )
 
-<<<<<<< HEAD
         self.topk = TopK(
             top_k=config.num_experts_per_tok + self.num_fused_shared_experts,
             renormalize=config.norm_topk_prob,
@@ -360,10 +359,6 @@
             correction_bias=self.gate.e_score_correction_bias,
             routed_scaling_factor=self.routed_scaling_factor,
         )
-
-=======
-        # 初始化路由专家
->>>>>>> 8cde7f7a
         self.experts = get_moe_impl_class()(
             num_experts=config.n_routed_experts
             + self.num_fused_shared_experts
