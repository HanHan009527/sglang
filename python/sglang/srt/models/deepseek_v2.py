# Copyright 2023-2024 SGLang Team
# Licensed under the Apache License, Version 2.0 (the "License");
# you may not use this file except in compliance with the License.
# You may obtain a copy of the License at
#
#     http://www.apache.org/licenses/LICENSE-2.0
#
# Unless required by applicable law or agreed to in writing, software
# distributed under the License is distributed on an "AS IS" BASIS,
# WITHOUT WARRANTIES OR CONDITIONS OF ANY KIND, either express or implied.
# See the License for the specific language governing permissions and
# limitations under the License.
# ==============================================================================

# Adapted from:
# https://github.com/vllm-project/vllm/blob/fb6af8bc086328ca6659e72d11ffd4309ce4de22/vllm/model_executor/models/deepseek_v2.py
"""Inference-only DeepseekV2 model."""

import concurrent.futures
import logging
import os
from enum import IntEnum, auto
from typing import Any, Dict, Iterable, Optional, Tuple

import torch
import torch.nn.functional as F
from torch import nn
from tqdm import tqdm
from transformers import PretrainedConfig

from sglang.srt.distributed import (
    get_tensor_model_parallel_world_size,
    parallel_state,
    tensor_model_parallel_all_reduce,
)
from sglang.srt.eplb.expert_distribution import get_global_expert_distribution_recorder
from sglang.srt.eplb.expert_location import ModelConfigForExpertLocation
from sglang.srt.eplb.expert_location_dispatch import ExpertLocationDispatchInfo
from sglang.srt.layers.activation import SiluAndMul
from sglang.srt.layers.amx_utils import PackWeightMethod
from sglang.srt.layers.communicator import (
    LayerCommunicator,
    LayerScatterModes,
    enable_moe_dense_fully_dp,
)
from sglang.srt.layers.dp_attention import (
    get_attention_tp_rank,
    get_attention_tp_size,
    get_local_attention_dp_size,
)
from sglang.srt.layers.layernorm import RMSNorm
from sglang.srt.layers.linear import (
    ColumnParallelLinear,
    MergedColumnParallelLinear,
    ReplicatedLinear,
    RowParallelLinear,
)
from sglang.srt.layers.logits_processor import LogitsProcessor
from sglang.srt.layers.moe.ep_moe.layer import DeepEPMoE, get_moe_impl_class
from sglang.srt.layers.moe.ep_moe.token_dispatcher import DeepEPDispatcher
from sglang.srt.layers.moe.topk import TopK
from sglang.srt.layers.quantization import deep_gemm_wrapper
from sglang.srt.layers.quantization.base_config import QuantizationConfig
from sglang.srt.layers.quantization.fp8_kernel import (
    is_fp8_fnuz,
    per_tensor_quant_mla_fp8,
    per_token_group_quant_mla_deep_gemm_masked_fp8,
)
from sglang.srt.layers.quantization.fp8_utils import (
    block_quant_dequant,
    block_quant_to_tensor_quant,
    channel_quant_to_tensor_quant,
    normalize_e4m3fn_to_e4m3fnuz,
    requant_weight_ue8m0_inplace,
)
from sglang.srt.layers.quantization.int8_utils import (
    block_dequant as int8_block_dequant,
)
from sglang.srt.layers.radix_attention import RadixAttention
from sglang.srt.layers.rotary_embedding import get_rope, get_rope_wrapper
from sglang.srt.layers.utils import is_sm100_supported
from sglang.srt.layers.vocab_parallel_embedding import (
    ParallelLMHead,
    VocabParallelEmbedding,
)
from sglang.srt.managers.schedule_batch import global_server_args_dict
from sglang.srt.model_executor.forward_batch_info import ForwardBatch
from sglang.srt.model_loader.weight_utils import default_weight_loader
from sglang.srt.two_batch_overlap import (
    MaybeTboDeepEPDispatcher,
    model_forward_maybe_tbo,
)
from sglang.srt.utils import (
    BumpAllocator,
    DeepEPMode,
    LazyValue,
    add_prefix,
    bind_or_assign,
    cpu_has_amx_support,
    get_bool_env_var,
    get_device_sm,
    get_int_env_var,
    is_cpu,
    is_cuda,
    is_flashinfer_available,
    is_hip,
    is_non_idle_and_non_empty,
    log_info_on_rank0,
    use_intel_amx_backend,
)

_is_hip = is_hip()
_is_cuda = is_cuda()
_is_fp8_fnuz = is_fp8_fnuz()
_use_aiter = get_bool_env_var("SGLANG_USE_AITER") and _is_hip
_is_cpu_amx_available = cpu_has_amx_support()
_is_cpu = is_cpu()
_device_sm = get_device_sm()

if _is_cuda:
    from sgl_kernel import (
        awq_dequantize,
        bmm_fp8,
        dsv3_fused_a_gemm,
        dsv3_router_gemm,
        merge_state_v2,
    )
elif _is_cpu and _is_cpu_amx_available:
    pass
elif _is_hip:
    from sglang.srt.layers.quantization.awq_triton import (
        awq_dequantize_triton as awq_dequantize,
    )
else:
    from vllm._custom_ops import awq_dequantize

if _is_hip:
    from sglang.srt.layers.attention.triton_ops.rocm_mla_decode_rope import (
        decode_attention_fwd_grouped_rope,
    )

_is_flashinfer_available = is_flashinfer_available()
_is_sm100_supported = is_cuda() and is_sm100_supported()


logger = logging.getLogger(__name__)


class AttnForwardMethod(IntEnum):
    # Use multi-head attention
    MHA = auto()

    # Use absorbed multi-latent attention
    MLA = auto()

    # Use multi-head attention, but with KV cache chunked.
    # This method can avoid OOM when prefix lengths are long.
    MHA_CHUNKED_KV = auto()

    # Use MLA but with fused RoPE
    MLA_FUSED_ROPE = auto()

    # Use MLA with fused RoPE kernel for CPU
    MLA_FUSED_ROPE_CPU = auto()


class DeepseekV2MLP(nn.Module):
    """
    DeepseekV2MLP 实现了一个标准的多层感知器（MLP），其中包含一个门控线性单元（GLU）。
    它由两个线性投影（gate_up_proj 和 down_proj）和一个 SiLU 激活函数组成。
    """

    def __init__(
        self,
        hidden_size: int,
        intermediate_size: int,
        hidden_act: str,
        quant_config: Optional[QuantizationConfig] = None,
        reduce_results: bool = True,
        prefix: str = "",
        tp_rank: Optional[int] = None,
        tp_size: Optional[int] = None,
    ) -> None:
        """
        初始化 DeepseekV2MLP 模块。

        Args:
            hidden_size (int): 隐藏层大小。
            intermediate_size (int): 中间层大小。
            hidden_act (str): 激活函数类型（目前仅支持 "silu"）。
            quant_config (Optional[QuantizationConfig], optional): 量化配置。默认为 None。
            reduce_results (bool, optional): 是否在 down_proj 中减少结果。默认为 True。
            prefix (str, optional): 模块名称的前缀。默认为 ""。
            tp_rank (Optional[int], optional): 张量并行等级。默认为 None。
            tp_size (Optional[int], optional): 张量并行大小。默认为 None。
        """
        super().__init__()
        self.tp_size = tp_size

        # 融合的门控和上行投影
        self.gate_up_proj = MergedColumnParallelLinear(
            hidden_size,
            [intermediate_size] * 2,
            bias=False,
            quant_config=quant_config,
            prefix=add_prefix("gate_up_proj", prefix),
            tp_rank=tp_rank,
            tp_size=tp_size,
        )
        # 下行投影
        self.down_proj = RowParallelLinear(
            intermediate_size,
            hidden_size,
            bias=False,
            quant_config=quant_config,
            reduce_results=reduce_results,
            prefix=add_prefix("down_proj", prefix),
            tp_rank=tp_rank,
            tp_size=tp_size,
        )
        if hidden_act != "silu":
            raise ValueError(
                f"不支持的激活函数: {hidden_act}. "
                "目前仅支持 silu。"
            )
        self.act_fn = SiluAndMul()

    def forward(self, x, forward_batch=None, can_fuse_mlp_allreduce=False):
        """
        MLP 的前向传播。

        Args:
            x (torch.Tensor): 输入张量。
            forward_batch (optional): 前向传播的批次信息。默认为 None。
            can_fuse_mlp_allreduce (bool, optional): 是否可以融合 MLP allreduce。默认为 False。

        Returns:
            torch.Tensor: MLP 的输出张量。
        """
        if (self.tp_size == 1) and x.shape[0] == 0:
            return x

        gate_up, _ = self.gate_up_proj(x)
        x = self.act_fn(gate_up)
        x, _ = self.down_proj(x, can_fuse_mlp_allreduce=can_fuse_mlp_allreduce)
        return x


class MoEGate(nn.Module):
    def __init__(
        self,
        config,
        prefix: str = "",
        is_nextn: bool = False,
    ):
        super().__init__()
        self.is_nextn = is_nextn
        self.weight = nn.Parameter(
            torch.empty((config.n_routed_experts, config.hidden_size))
        )
        if config.topk_method == "noaux_tc":
            self.e_score_correction_bias = nn.Parameter(
                torch.empty((config.n_routed_experts), dtype=torch.float32)
            )
        else:
            self.e_score_correction_bias = None
        if _is_cpu and _is_cpu_amx_available:
            self.quant_method = PackWeightMethod(weight_names=["weight"])

    def forward(self, hidden_states):
        if use_intel_amx_backend(self):
            return torch.ops.sgl_kernel.weight_packed_linear(
                hidden_states,
                self.weight,
                None,  # bias
                True,  # is_vnni
            )

        # NOTE: For some unknown reason, router_gemm seems degrade accept length.
        if (
            _is_cuda
            and not self.is_nextn
            and hidden_states.shape[0] < 4
            and hidden_states.shape[1] == 7168
            and self.weight.shape[0] == 256
            and _device_sm >= 90
        ):
            # router gemm output float32
            logits = dsv3_router_gemm(hidden_states, self.weight)
        else:
            logits = F.linear(hidden_states, self.weight, None)

        return logits


class DeepseekV2MoE(nn.Module):
    """
    DeepseekV2MoE 实现了一个混合专家（Mixture-of-Experts）模块。
    它包含一个门控机制（gate）、一组路由专家（experts）和一组可选的共享专家（shared_experts）。
    该模块根据门控的输出将输入路由到不同的专家，并结合共享专家的输出。
    """

    def __init__(
        self,
        config: PretrainedConfig,
        layer_id: int,
        quant_config: Optional[QuantizationConfig] = None,
        prefix: str = "",
        alt_stream: Optional[torch.cuda.Stream] = None,
        is_nextn: bool = False,
    ):
        """
        初始化 DeepseekV2MoE 模块。

        Args:
            config (PretrainedConfig): 模型配置。
            layer_id (int): 当前层的 ID。
            quant_config (Optional[QuantizationConfig], optional): 量化配置。默认为 None。
            prefix (str, optional): 模块名称的前缀。默认为 ""。
            alt_stream (Optional[torch.cuda.Stream], optional): 用于双流优化的备用 CUDA 流。默认为 None。
            is_nextn (bool, optional): 是否为 next-N 模式。默认为 False。
        """
        super().__init__()
        self.tp_size = get_tensor_model_parallel_world_size()
        self.routed_scaling_factor = config.routed_scaling_factor
        self.n_shared_experts = config.n_shared_experts
        self.num_fused_shared_experts = (
            0
            if global_server_args_dict["disable_shared_experts_fusion"]
            else config.n_shared_experts
        )
        self.config = config
        self.layer_id = layer_id
        self.alt_stream = alt_stream

        if self.tp_size > config.n_routed_experts:
            raise ValueError(
                f"张量并行大小 {self.tp_size} 大于专家数量 {config.n_routed_experts}。"
            )

        if config.hidden_act != "silu":
            raise ValueError(
                f"不支持的激活函数: {config.hidden_act}. "
                "目前仅支持 silu。"
            )

        # 初始化门控机制
        self.gate = MoEGate(
            config=config, prefix=add_prefix("gate", prefix), is_nextn=is_nextn
        )

<<<<<<< HEAD
        # 初始化路由专家
=======
        self.topk = TopK(
            top_k=config.num_experts_per_tok + self.num_fused_shared_experts,
            renormalize=config.norm_topk_prob,
            use_grouped_topk=True,
            num_expert_group=config.n_group,
            num_fused_shared_experts=self.num_fused_shared_experts,
            topk_group=config.topk_group,
            correction_bias=self.gate.e_score_correction_bias,
            routed_scaling_factor=self.routed_scaling_factor,
        )

>>>>>>> f7e102d5
        self.experts = get_moe_impl_class()(
            num_experts=config.n_routed_experts
            + self.num_fused_shared_experts
            + global_server_args_dict["ep_num_redundant_experts"],
            top_k=config.num_experts_per_tok + self.num_fused_shared_experts,
            hidden_size=config.hidden_size,
            intermediate_size=config.moe_intermediate_size,
            layer_id=self.layer_id,
            quant_config=quant_config,
            routed_scaling_factor=self.routed_scaling_factor,
            prefix=add_prefix("experts", prefix),
            **(
                dict(deepep_mode=DeepEPMode[global_server_args_dict["deepep_mode"]])
                if global_server_args_dict["enable_deepep_moe"]
                else {}
            ),
            # FusedMoE 的额外参数
            **(
                dict(
                    enable_flashinfer_moe=True,
                    enable_ep_moe=global_server_args_dict["enable_ep_moe"],
                )
                if global_server_args_dict["enable_flashinfer_moe"]
                else {}
            ),
        )

        self.shared_experts_is_int8 = False
        self.shared_experts_is_fp8 = False
        self.shared_experts_weight_block_size = None
        # 如果存在共享专家且未使用融合优化，则初始化共享专家
        if config.n_shared_experts is not None and self.num_fused_shared_experts == 0:
            intermediate_size = config.moe_intermediate_size * config.n_shared_experts
            # 如果启用了 deepep moe，则禁用共享专家的张量并行
            self.shared_experts = DeepseekV2MLP(
                hidden_size=config.hidden_size,
                intermediate_size=intermediate_size,
                hidden_act=config.hidden_act,
                quant_config=quant_config,
                reduce_results=False,
                prefix=add_prefix("shared_experts", prefix),
                **(
                    dict(tp_rank=0, tp_size=1)
                    if global_server_args_dict["enable_deepep_moe"]
                    else {}
                ),
            )
            is_packed_weight = hasattr(
                self.shared_experts.gate_up_proj.quant_method, "quant_config"
            ) and self.shared_experts.gate_up_proj.quant_method.quant_config.get_name() in {
                "awq",
                "awq_marlin",
                "moe_wna16",
            }
            self.shared_experts_is_int8 = (
                not is_packed_weight
                and self.shared_experts.gate_up_proj.weight.dtype == torch.int8
            )
            self.shared_experts_is_fp8 = (
                not is_packed_weight
                and self.shared_experts.gate_up_proj.weight.dtype == torch.float8_e4m3fn
            )
            if self.shared_experts_is_fp8:
                assert (
                    self.shared_experts.gate_up_proj.quant_method.quant_config.weight_block_size
                    == self.shared_experts.down_proj.quant_method.quant_config.weight_block_size
                )
                self.shared_experts_weight_block_size = (
                    self.shared_experts.gate_up_proj.quant_method.quant_config.weight_block_size
                )

        self.top_k = config.num_experts_per_tok

        # 如果启用了 DeepEP MoE，则进行相关初始化
        if global_server_args_dict["enable_deepep_moe"]:
            # TODO: 未来将支持 tp < ep
            self.ep_size = get_tensor_model_parallel_world_size()
            self.num_experts = (
                config.n_routed_experts
                + global_server_args_dict["ep_num_redundant_experts"]
            )
            self.renormalize = config.norm_topk_prob
            self.topk_group = config.topk_group
            self.num_expert_group = config.n_group
            self.correction_bias = (
                self.gate.e_score_correction_bias.data
                if self.gate.e_score_correction_bias is not None
                else None
            )

            self.deepep_dispatcher = MaybeTboDeepEPDispatcher(
                group=parallel_state.get_tp_group().device_group,
                router_topk=self.top_k,
                permute_fusion=True,
                num_experts=self.num_experts,
                num_local_experts=config.n_routed_experts // self.tp_size,
                hidden_size=config.hidden_size,
                params_dtype=config.torch_dtype,
                deepep_mode=DeepEPMode[global_server_args_dict["deepep_mode"]],
                async_finish=True,
                return_recv_hook=True,
            )

        self._enable_deepep_moe = global_server_args_dict["enable_deepep_moe"]

    def get_moe_weights(self):
        """
        获取 MoE 专家的权重。

        Returns:
            list: 专家权重的列表。
        """
        return [
            x.data
            for name, x in self.experts.named_parameters()
            if name not in ["correction_bias"]
        ]

    def forward(
        self,
        hidden_states: torch.Tensor,
        forward_batch: Optional[ForwardBatch] = None,
        can_fuse_mlp_allreduce: bool = False,
    ) -> torch.Tensor:
        """
        MoE 模块的前向传播。

        根据是否启用 DeepEP MoE，选择不同的前向传播路径。

        Args:
            hidden_states (torch.Tensor): 输入张量。
            forward_batch (Optional[ForwardBatch], optional): 前向传播的批次信息。默认为 None。
            can_fuse_mlp_allreduce (bool, optional): 是否可以融合 MLP allreduce。默认为 False。

        Returns:
            torch.Tensor: MoE 模块的输出张量。
        """
        if not self._enable_deepep_moe:
            DUAL_STREAM_TOKEN_THRESHOLD = 1024
            # 如果满足双流优化的条件，则使用双流前向传播
            if (
                self.alt_stream is not None
                and self.num_fused_shared_experts == 0
                and hidden_states.shape[0] <= DUAL_STREAM_TOKEN_THRESHOLD
            ):
                return self.forward_normal_dual_stream(
                    hidden_states, can_fuse_mlp_allreduce
                )
            else:
                return self.forward_normal(hidden_states, can_fuse_mlp_allreduce)
        else:
            return self.forward_deepep(hidden_states, forward_batch)

    def forward_normal_dual_stream(
        self, hidden_states: torch.Tensor, can_fuse_mlp_allreduce: bool = False
    ) -> torch.Tensor:
        """
        使用双 CUDA 流进行优化的常规前向传播。

        在一个流上计算共享专家，在另一个流上计算路由专家，以实现并行化。

        Args:
            hidden_states (torch.Tensor): 输入张量。
            can_fuse_mlp_allreduce (bool, optional): 是否可以融合 MLP allreduce。默认为 False。

        Returns:
            torch.Tensor: MoE 模块的输出张量。
        """

        current_stream = torch.cuda.current_stream()
        self.alt_stream.wait_stream(current_stream)
        # 在主流上计算共享专家
        shared_output = self._forward_shared_experts(hidden_states)

        with torch.cuda.stream(self.alt_stream):
            # 在备用流上计算路由专家
            # router_logits: (num_tokens, n_experts)
            router_logits = self.gate(hidden_states)
            topk_output = self.topk(hidden_states, router_logits)
            final_hidden_states = self.experts(
                hidden_states=hidden_states, topk_output=topk_output
            )
            if not _is_cuda:
                final_hidden_states *= self.routed_scaling_factor
        current_stream.wait_stream(self.alt_stream)
        final_hidden_states += shared_output
        if self.tp_size > 1 and not can_fuse_mlp_allreduce:
            final_hidden_states = tensor_model_parallel_all_reduce(final_hidden_states)
        return final_hidden_states

    def forward_normal(
        self, hidden_states: torch.Tensor, can_fuse_mlp_allreduce: bool = False
    ) -> torch.Tensor:
        """
        常规前向传播，不使用双流优化。

        Args:
            hidden_states (torch.Tensor): 输入张量。
            can_fuse_mlp_allreduce (bool, optional): 是否可以融合 MLP allreduce。默认为 False。

        Returns:
            torch.Tensor: MoE 模块的输出张量。
        """
        if hasattr(self, "shared_experts") and use_intel_amx_backend(
            self.shared_experts.gate_up_proj
        ):
            return self.forward_cpu(hidden_states, can_fuse_mlp_allreduce)

        shared_output = self._forward_shared_experts(hidden_states)
        # router_logits: (num_tokens, n_experts)
        router_logits = self.gate(hidden_states)
        topk_output = self.topk(hidden_states, router_logits)
        final_hidden_states = self.experts(
            hidden_states=hidden_states, topk_output=topk_output
        )
        if not _is_cuda and not _use_aiter:
            # 在 biased_grouped_topk 中已融合，因此此处可以跳过
            final_hidden_states *= self.routed_scaling_factor
        if shared_output is not None:
            final_hidden_states = final_hidden_states + shared_output
        if self.tp_size > 1 and not can_fuse_mlp_allreduce:
            final_hidden_states = tensor_model_parallel_all_reduce(final_hidden_states)
        return final_hidden_states

    def forward_cpu(
        self, hidden_states: torch.Tensor, can_fuse_mlp_allreduce: bool = False
    ) -> torch.Tensor:
        """
        针对 CPU 的前向传播，使用 Intel AMX 后端进行优化。

        Args:
            hidden_states (torch.Tensor): 输入张量。
            can_fuse_mlp_allreduce (bool, optional): 是否可以融合 MLP allreduce。默认为 False。

        Returns:
            torch.Tensor: MoE 模块的输出张量。
        """
        # router_logits: (num_tokens, n_experts)
        router_logits = self.gate(hidden_states)
        topk_output = self.topk(hidden_states, router_logits)
        fused_experts_out = self.experts(
            hidden_states=hidden_states, topk_output=topk_output
        )

        assert use_intel_amx_backend(
            self.shared_experts.gate_up_proj
        ) == use_intel_amx_backend(self.shared_experts.down_proj)
        # [注意] fused_experts 中的 inplace 应为 False。
        # 如果 fused_experts (self.experts) 中的 inplace 为 True，则 hidden_states 在 fused_experts 之后会被改变，
        # 而 hidden_states 在 shared_expert 中仍然需要使用。
        final_hidden_states = torch.ops.sgl_kernel.shared_expert_cpu(
            hidden_states,
            self.shared_experts.gate_up_proj.weight,
            self.shared_experts.down_proj.weight,
            fused_experts_out,
            self.routed_scaling_factor,
            True,  # inplace
            self.shared_experts_is_int8,  # use_int8_w8a8
            self.shared_experts_is_fp8,  # use_fp8_w8a16
            (
                self.shared_experts.gate_up_proj.weight_scale
                if self.shared_experts_is_int8
                else (
                    self.shared_experts.gate_up_proj.weight_scale_inv
                    if self.shared_experts_is_fp8
                    else None
                )
            ),  # w1_scale
            (
                self.shared_experts.down_proj.weight_scale
                if self.shared_experts_is_int8
                else (
                    self.shared_experts.down_proj.weight_scale_inv
                    if self.shared_experts_is_fp8
                    else None
                )
            ),  # w2_scale
            (
                self.shared_experts_weight_block_size
                if self.shared_experts_is_fp8
                else None
            ),  # block_size
            None,  # a1_scale
            None,  # a2_scale
            True,  # is_vnni
        )
        if self.tp_size > 1 and not can_fuse_mlp_allreduce:
            final_hidden_states = tensor_model_parallel_all_reduce(final_hidden_states)
        return final_hidden_states

    def forward_deepep(
        self, hidden_states: torch.Tensor, forward_batch: ForwardBatch
    ) -> torch.Tensor:
        """
        使用 DeepEP（Deep Expert Parallelism）进行优化的前向传播。

        Args:
            hidden_states (torch.Tensor): 输入张量。
            forward_batch (ForwardBatch): 前向传播的批次信息。

        Returns:
            torch.Tensor: MoE 模块的输出张量。
        """
        forward_mode = forward_batch.forward_mode
        shared_output = None
        if is_non_idle_and_non_empty(forward_mode, hidden_states):
            # router_logits: (num_tokens, n_experts)
            router_logits = self.gate(hidden_states)
            shared_output = self._forward_shared_experts(hidden_states)
            topk_weights, topk_idx, _ = self.topk(
                hidden_states,
                router_logits,
                num_token_non_padded=forward_batch.num_token_non_padded,
                expert_location_dispatch_info=ExpertLocationDispatchInfo.init_new(
                    layer_id=self.layer_id,
                ),
            )
        else:
            topk_idx = torch.full(
                (0, self.top_k), -1, dtype=torch.int, device=hidden_states.device
            )
            topk_weights = torch.empty(
                (0, self.top_k), dtype=torch.float32, device=hidden_states.device
            )
        if self.ep_size > 1:
            # TODO(ch-wan): 允许用户设置 num_max_dispatch_tokens_per_rank 的值
            (
                hidden_states,
                topk_idx,
                topk_weights,
                reorder_topk_ids,
                num_recv_tokens_per_expert,
                seg_indptr,
                masked_m,
                expected_m,
            ) = self.deepep_dispatcher.dispatch(
                hidden_states=hidden_states,
                topk_idx=topk_idx,
                topk_weights=topk_weights,
                forward_batch=forward_batch,
            )
        final_hidden_states = self.experts(
            hidden_states=hidden_states,
            topk_idx=topk_idx,
            topk_weights=topk_weights,
            reorder_topk_ids=reorder_topk_ids,
            seg_indptr=seg_indptr,
            masked_m=masked_m,
            expected_m=expected_m,
            num_recv_tokens_per_expert=num_recv_tokens_per_expert,
            forward_batch=forward_batch,
        )
        if self.ep_size > 1:
            final_hidden_states, gathered_experts = self.deepep_dispatcher.combine(
                hidden_states=final_hidden_states,
                topk_idx=topk_idx,
                topk_weights=topk_weights,
                forward_batch=forward_batch,
            )

        if shared_output is not None:
            x = shared_output
            x.add_(final_hidden_states, alpha=self.routed_scaling_factor)
            final_hidden_states = x
        else:
            final_hidden_states *= self.routed_scaling_factor

        return final_hidden_states

    def _forward_shared_experts(self, hidden_states):
        """
        计算共享专家的前向传播。

        Args:
            hidden_states (torch.Tensor): 输入张量。

        Returns:
            torch.Tensor or None: 共享专家的输出，如果没有共享专家则返回 None。
        """
        if self.num_fused_shared_experts == 0:
            return self.shared_experts(hidden_states)
        else:
            return None

    def op_gate(self, state):
        if is_non_idle_and_non_empty(
            state.forward_batch.forward_mode, state.hidden_states_mlp_input
        ):
            # router_logits: (num_tokens, n_experts)
            state.router_logits = self.gate(state.hidden_states_mlp_input)
        else:
            state.router_logits = None

    def op_shared_experts(self, state):
        hidden_states_mlp_input = state.pop("hidden_states_mlp_input")
        if (self.num_fused_shared_experts == 0) and is_non_idle_and_non_empty(
            state.forward_batch.forward_mode, hidden_states_mlp_input
        ):
            state.shared_output = self.shared_experts(hidden_states_mlp_input)
        else:
            state.shared_output = None

    def op_select_experts(self, state):
        router_logits = state.pop("router_logits")
        hidden_states = state.hidden_states_mlp_input

        if router_logits is not None:
            with get_global_expert_distribution_recorder().with_current_layer(
                self.layer_id
            ):
                state.topk_weights_local, state.topk_idx_local, _ = self.topk(
                    hidden_states=hidden_states,
                    router_logits=router_logits,
                    num_token_non_padded=state.forward_batch.num_token_non_padded,
                    expert_location_dispatch_info=ExpertLocationDispatchInfo.init_new(
                        layer_id=self.layer_id,
                    ),
                )
        else:
            state.topk_idx_local = torch.full(
                (0, self.top_k), -1, dtype=torch.int, device=hidden_states.device
            )
            state.topk_weights_local = torch.empty(
                (0, self.top_k), dtype=torch.float32, device=hidden_states.device
            )

    def op_dispatch_a(self, state):
        if self.ep_size > 1:
            # TODO(ch-wan): allow users to set num_max_dispatch_tokens_per_rank value
            self.deepep_dispatcher.dispatch_a(
                hidden_states=state.hidden_states_mlp_input,
                topk_idx=state.pop("topk_idx_local"),
                topk_weights=state.pop("topk_weights_local"),
                forward_batch=state.forward_batch,
                tbo_subbatch_index=state.get("tbo_subbatch_index"),
            )

    def op_dispatch_b(self, state):
        if self.ep_size > 1:
            with get_global_expert_distribution_recorder().with_current_layer(
                self.layer_id
            ):
                (
                    state.hidden_states_experts_input,
                    state.topk_idx_dispatched,
                    state.topk_weights_dispatched,
                    state.reorder_topk_ids,
                    state.num_recv_tokens_per_expert,
                    state.seg_indptr,
                    state.masked_m,
                    state.expected_m,
                ) = self.deepep_dispatcher.dispatch_b(
                    tbo_subbatch_index=state.get("tbo_subbatch_index"),
                )

    def op_experts(self, state):
        state.hidden_states_experts_output = self.experts(
            hidden_states=state.pop("hidden_states_experts_input"),
            topk_idx=state.topk_idx_dispatched,
            topk_weights=state.topk_weights_dispatched,
            reorder_topk_ids=state.pop("reorder_topk_ids"),
            seg_indptr=state.pop("seg_indptr"),
            masked_m=state.pop("masked_m"),
            expected_m=state.pop("expected_m"),
            num_recv_tokens_per_expert=state.pop("num_recv_tokens_per_expert"),
            forward_batch=state.forward_batch,
        )

    def op_combine_a(self, state):
        if self.ep_size > 1:
            self.deepep_dispatcher.combine_a(
                hidden_states=state.pop("hidden_states_experts_output"),
                topk_idx=state.pop("topk_idx_dispatched"),
                topk_weights=state.pop("topk_weights_dispatched"),
                forward_batch=state.forward_batch,
                tbo_subbatch_index=state.get("tbo_subbatch_index"),
            )

    def op_combine_b(self, state):
        if self.ep_size > 1:
            state.hidden_states_after_combine = self.deepep_dispatcher.combine_b(
                tbo_subbatch_index=state.get("tbo_subbatch_index"),
            )

    def op_output(self, state):
        final_hidden_states = state.pop("hidden_states_after_combine")

        if (shared_output := state.pop("shared_output")) is not None:
            x = shared_output
            x.add_(final_hidden_states, alpha=self.routed_scaling_factor)
            final_hidden_states = x
        else:
            final_hidden_states *= self.routed_scaling_factor

        state.hidden_states_mlp_output = final_hidden_states


def yarn_get_mscale(scale: float = 1, mscale: float = 1) -> float:
    import math

    if scale <= 1:
        return 1.0
    return 0.1 * mscale * math.log(scale) + 1.0


class DeepseekV2AttentionMLA(nn.Module):
    """
    DeepseekV2AttentionMLA 实现了一个多头注意力机制，该机制具有
    用于处理查询（Q）、键（K）和值（V）投影的低秩适应（LoRA）选项。
    它支持多种注意力计算方法，包括：
    - 多头注意力（MHA）：标准的注意力机制。
    - 多级注意力（MLA）：一种更高效的注意力变体。
    - 分块 KV 缓存：一种用于处理长序列的优化。

    该类会根据操作模式（例如，预填充、解码）和硬件功能动态选择最合适的注意力前向传播方法。
    """

    def __init__(
        self,
        config: PretrainedConfig,
        hidden_size: int,
        num_heads: int,
        qk_nope_head_dim: int,
        qk_rope_head_dim: int,
        v_head_dim: int,
        q_lora_rank: int,
        kv_lora_rank: int,
        rope_theta: float = 10000,
        rope_scaling: Optional[Dict[str, Any]] = None,
        max_position_embeddings: int = 8192,
        quant_config: Optional[QuantizationConfig] = None,
        reduce_results: bool = True,
        layer_id: int = None,
        prefix: str = "",
        alt_stream: Optional[torch.cuda.Stream] = None,
    ) -> None:
        """
        初始化 DeepseekV2AttentionMLA 模块。

        Args:
            config (PretrainedConfig): 模型配置。
            hidden_size (int): 隐藏层大小。
            num_heads (int): 注意力头的数量。
            qk_nope_head_dim (int): QK 头中不应用旋转位置编码（RoPE）的维度。
            qk_rope_head_dim (int): QK 头中应用 RoPE 的维度。
            v_head_dim (int): V 头的维度。
            q_lora_rank (int): Q 投影的 LoRA 秩。
            kv_lora_rank (int): KV 投影的 LoRA 秩。
            rope_theta (float, optional): RoPE 的基础 theta 值。默认为 10000。
            rope_scaling (Optional[Dict[str, Any]], optional): RoPE 的缩放配置。默认为 None。
            max_position_embeddings (int, optional): 最大位置嵌入。默认为 8192。
            quant_config (Optional[QuantizationConfig], optional): 量化配置。默认为 None。
            reduce_results (bool, optional): 是否在 o_proj 中减少结果。默认为 True。
            layer_id (int, optional): 层 ID。默认为 None。
            prefix (str, optional): 模块名称的前缀。默认为 ""。
            alt_stream (Optional[torch.cuda.Stream], optional): 备用 CUDA 流。默认为 None。
        """
        super().__init__()
        self.layer_id = layer_id
        self.hidden_size = hidden_size
        self.qk_nope_head_dim = qk_nope_head_dim
        self.qk_rope_head_dim = qk_rope_head_dim
        self.qk_head_dim = qk_nope_head_dim + qk_rope_head_dim
        self.v_head_dim = v_head_dim
        self.q_lora_rank = q_lora_rank
        self.kv_lora_rank = kv_lora_rank
        attn_tp_rank = get_attention_tp_rank()
        attn_tp_size = get_attention_tp_size()

        self.num_heads = num_heads
        assert num_heads % attn_tp_size == 0
        self.num_local_heads = num_heads // attn_tp_size
        self.scaling = self.qk_head_dim**-0.5
        self.rope_theta = rope_theta
        self.max_position_embeddings = max_position_embeddings

        # 用于张量并行注意力
        if self.q_lora_rank is not None:
            # 如果使用 Q LoRA，则为 Q 和 KV 创建融合的投影层
            self.fused_qkv_a_proj_with_mqa = ReplicatedLinear(
                self.hidden_size,
                self.q_lora_rank + self.kv_lora_rank + self.qk_rope_head_dim,
                bias=False,
                quant_config=quant_config,
                prefix=add_prefix("fused_qkv_a_proj_with_mqa", prefix),
            )
            self.q_a_layernorm = RMSNorm(self.q_lora_rank, eps=config.rms_norm_eps)
            self.q_b_proj = ColumnParallelLinear(
                q_lora_rank,
                self.num_heads * self.qk_head_dim,
                bias=False,
                quant_config=quant_config,
                prefix=add_prefix("q_b_proj", prefix),
                tp_rank=attn_tp_rank,
                tp_size=attn_tp_size,
            )
        else:
            # 否则，为 Q 和 KV 创建单独的投影层
            self.q_proj = ColumnParallelLinear(
                self.hidden_size,
                self.num_heads * self.qk_head_dim,
                bias=False,
                quant_config=quant_config,
                prefix=add_prefix("q_proj", prefix),
                tp_rank=attn_tp_rank,
                tp_size=attn_tp_size,
            )
            self.kv_a_proj_with_mqa = ReplicatedLinear(
                self.hidden_size,
                self.kv_lora_rank + self.qk_rope_head_dim,
                bias=False,
                quant_config=quant_config,
                prefix=add_prefix("kv_a_proj_with_mqa", prefix),
            )

        self.kv_b_proj = ColumnParallelLinear(
            self.kv_lora_rank,
            self.num_heads * (self.qk_nope_head_dim + self.v_head_dim),
            bias=False,
            quant_config=quant_config,
            prefix=add_prefix("kv_b_proj", prefix),
            tp_rank=attn_tp_rank,
            tp_size=attn_tp_size,
        )
        # O 投影
        self.o_proj = RowParallelLinear(
            self.num_heads * self.v_head_dim,
            self.hidden_size,
            bias=False,
            quant_config=quant_config,
            reduce_results=reduce_results,
            prefix=add_prefix("o_proj", prefix),
            tp_rank=attn_tp_rank,
            tp_size=attn_tp_size,
        )
        self.kv_a_layernorm = RMSNorm(self.kv_lora_rank, eps=config.rms_norm_eps)

        if rope_scaling:
            rope_scaling["rope_type"] = "deepseek_yarn"

        # 初始化旋转位置编码
        self.rotary_emb = get_rope_wrapper(
            qk_rope_head_dim,
            rotary_dim=qk_rope_head_dim,
            max_position=max_position_embeddings,
            base=rope_theta,
            rope_scaling=rope_scaling,
            is_neox_style=False,
            device=global_server_args_dict["device"],
        )

        if rope_scaling:
            mscale_all_dim = rope_scaling.get("mscale_all_dim", False)
            scaling_factor = rope_scaling["factor"]
            mscale = yarn_get_mscale(scaling_factor, float(mscale_all_dim))
            self.scaling = self.scaling * mscale * mscale
        else:
            self.rotary_emb.forward = self.rotary_emb.forward_native

        # 初始化 MQA 和 MHA 的 RadixAttention
        self.attn_mqa = RadixAttention(
            self.num_local_heads,
            self.kv_lora_rank + self.qk_rope_head_dim,
            self.scaling,
            num_kv_heads=1,
            layer_id=layer_id,
            v_head_dim=self.kv_lora_rank,
            quant_config=quant_config,
            prefix=add_prefix("attn_mqa", prefix),
        )

        self.attn_mha = RadixAttention(
            self.num_local_heads,
            self.qk_nope_head_dim + self.qk_rope_head_dim,
            self.scaling,
            num_kv_heads=self.num_local_heads,
            layer_id=layer_id,
            v_head_dim=self.v_head_dim,
            quant_config=quant_config,
            prefix=add_prefix("attn_mha", prefix),
        )

        self.alt_stream = alt_stream
        self.attn_mha.kv_b_proj = None

        self.w_kc = None
        self.w_vc = None
        self.w_scale = 1.0

        self.w_scale_k = None
        self.w_scale_v = None
        self.use_deep_gemm_bmm = False

        self.flashinfer_mla_disable_ragged = global_server_args_dict[
            "flashinfer_mla_disable_ragged"
        ]
        self.disable_chunked_prefix_cache = global_server_args_dict[
            "disable_chunked_prefix_cache"
        ]
        self.attention_backend = global_server_args_dict["attention_backend"]
        self.rocm_fused_decode_mla = get_bool_env_var(
            "SGLANG_ROCM_FUSED_DECODE_MLA", "false"
        )

        # TODO: 设计一种更精细的方法来确定阈值
        self.chunked_prefix_cache_threshold = get_int_env_var(
            "SGL_CHUNKED_PREFIX_CACHE_THRESHOLD", 8192
        )

        # 如果我们有 self.fused_qkv_a_proj_with_mqa 并且在 CPU 上运行，我们将选择 torch.ops.sgl_kernel.qkv_proj_with_rope_fused_weight 内核
        # 这要求 self.w_kc 和 self.w_vc 被打包。
        # 如果不是，我们将使用 torch.bmm，此时权重不应被打包
        has_fused_proj = hasattr(self, "fused_qkv_a_proj_with_mqa")
        if has_fused_proj and _is_cpu and _is_cpu_amx_available:
            self.quant_method = PackWeightMethod(
                weight_names=["w_kc", "w_vc"], transpose_dims=[[1, 2], [1, 2]]
            )

        is_packed_weight = (
            has_fused_proj
            and hasattr(self.fused_qkv_a_proj_with_mqa.quant_method, "quant_config")
            and self.fused_qkv_a_proj_with_mqa.quant_method.quant_config.get_name()
            in {"awq", "awq_marlin", "moe_wna16"}
        )
        self.use_min_latency_fused_a_gemm = (
            has_fused_proj
            and not is_packed_weight
            and self.fused_qkv_a_proj_with_mqa.weight.dtype == torch.bfloat16
            and self.fused_qkv_a_proj_with_mqa.weight.shape[0] == 2112
            and self.fused_qkv_a_proj_with_mqa.weight.shape[1] == 7168
            and _is_cuda
            and _device_sm >= 90
        )

        self.qkv_proj_with_rope_is_int8 = (
            has_fused_proj
            and not is_packed_weight
            and self.fused_qkv_a_proj_with_mqa.weight.dtype == torch.int8
        )
        self.qkv_proj_with_rope_is_fp8 = (
            has_fused_proj
            and not is_packed_weight
            and self.fused_qkv_a_proj_with_mqa.weight.dtype == torch.float8_e4m3fn
        )

        self.weight_block_size = None
        if self.qkv_proj_with_rope_is_fp8 and _is_cpu and _is_cpu_amx_available:
            assert getattr(
                self.fused_qkv_a_proj_with_mqa.quant_method, "block_quant", False
            ) == getattr(self.q_b_proj.quant_method, "block_quant", False)
            use_block_quant = getattr(
                self.fused_qkv_a_proj_with_mqa.quant_method, "block_quant", False
            )

            if use_block_quant:
                assert (
                    self.fused_qkv_a_proj_with_mqa.quant_method.quant_config.weight_block_size
                    == self.q_b_proj.quant_method.quant_config.weight_block_size
                )
                self.weight_block_size = (
                    self.fused_qkv_a_proj_with_mqa.quant_method.quant_config.weight_block_size
                )

    def dispatch_attn_forward_method(
        self, forward_batch: ForwardBatch
    ) -> AttnForwardMethod:
        """
        根据前向传播批次信息动态选择注意力计算方法。

        Args:
            forward_batch (ForwardBatch): 前向传播的批次信息。

        Returns:
            AttnForwardMethod: 要使用的注意力前向传播方法。
        """
        def _dispatch_mla_subtype():
            if _is_hip:
                if (
                    self.rocm_fused_decode_mla
                    and forward_batch.forward_mode.is_decode()
                ):
                    return AttnForwardMethod.MLA_FUSED_ROPE
                else:
                    return AttnForwardMethod.MLA
            else:
                if hasattr(self, "fused_qkv_a_proj_with_mqa") and use_intel_amx_backend(
                    self
                ):
                    return AttnForwardMethod.MLA_FUSED_ROPE_CPU
                else:
                    return AttnForwardMethod.MLA

        if self.attention_backend == "ascend":
            return AttnForwardMethod.MLA
        elif self.attention_backend == "flashinfer":
            # Flashinfer MLA：启用不规则预填充时不吸收
            if (
                not self.flashinfer_mla_disable_ragged
                and forward_batch.forward_mode.is_extend()
                and not forward_batch.forward_mode.is_target_verify()
                and not forward_batch.forward_mode.is_draft_extend()
                and sum(forward_batch.extend_prefix_lens_cpu) == 0
            ):
                return AttnForwardMethod.MHA
            else:
                return _dispatch_mla_subtype()
        elif self.attention_backend == "fa3":
            # Flash Attention：在长序列上预填充时使用带分块 KV 缓存的 MHA
            if forward_batch.extend_prefix_lens_cpu is not None:
                sum_extend_prefix_lens = sum(forward_batch.extend_prefix_lens_cpu)
            if (
                forward_batch.forward_mode.is_extend()
                and not self.disable_chunked_prefix_cache
                and not forward_batch.forward_mode.is_target_verify()
                and not forward_batch.forward_mode.is_draft_extend()
                and (
                    sum_extend_prefix_lens >= self.chunked_prefix_cache_threshold
                    or sum_extend_prefix_lens == 0
                )
            ):
                return AttnForwardMethod.MHA_CHUNKED_KV
            else:
                return _dispatch_mla_subtype()
        elif self.attention_backend == "aiter":
            if (
                forward_batch.forward_mode.is_extend()
                and not forward_batch.forward_mode.is_target_verify()
                and not forward_batch.forward_mode.is_draft_extend()
            ):
                return AttnForwardMethod.MHA
            else:
                return AttnForwardMethod.MLA
        else:
            # Triton：预填充使用正常计算，扩展/解码使用权重吸收
            if (
                forward_batch.forward_mode.is_extend()
                and not forward_batch.forward_mode.is_target_verify()
                and not forward_batch.forward_mode.is_draft_extend()
                and sum(forward_batch.extend_prefix_lens_cpu) == 0
            ):
                return AttnForwardMethod.MHA
            else:
                return _dispatch_mla_subtype()

    def op_prepare(self, state):
        """操作：准备注意力计算。"""
        state.attn_intermediate_state = self.forward_prepare(
            positions=state.positions,
            hidden_states=state.pop("hidden_states_after_comm_pre_attn"),
            forward_batch=state.forward_batch,
            zero_allocator=state.zero_allocator,
        )

    def op_core(self, state):
        """操作：执行核心注意力计算。"""
        state.hidden_states_after_attn = self.forward_core(
            state.pop("attn_intermediate_state")
        )

    def forward(
        self,
        positions: torch.Tensor,
        hidden_states: torch.Tensor,
        forward_batch: ForwardBatch,
        zero_allocator: BumpAllocator,
    ):
        """
        注意力模块的前向传播。

        Args:
            positions (torch.Tensor): 输入 token 的位置。
            hidden_states (torch.Tensor): 输入的隐藏状态。
            forward_batch (ForwardBatch): 前向传播的批次信息。
            zero_allocator (BumpAllocator): 用于零内存分配的分配器。

        Returns:
            torch.Tensor: 注意力计算的输出。
        """
        s = self.forward_prepare(
            positions=positions,
            hidden_states=hidden_states,
            forward_batch=forward_batch,
            zero_allocator=zero_allocator,
        )
        return self.forward_core(s)

    def forward_prepare(
        self,
        positions: torch.Tensor,
        hidden_states: torch.Tensor,
        forward_batch: ForwardBatch,
        zero_allocator: BumpAllocator,
    ):
        """
        为注意力计算准备中间状态。

        此方法根据所选的注意力前向传播方法（MHA、MLA 等）准备 Q、K、V 和其他状态。

        Args:
            positions (torch.Tensor): 输入 token 的位置。
            hidden_states (torch.Tensor): 输入的隐藏状态。
            forward_batch (ForwardBatch): 前向传播的批次信息。
            zero_allocator (BumpAllocator): 用于零内存分配的分配器。

        Returns:
            Tuple: 包含注意力计算所需状态的元组。
        """
        if self.attn_mha.kv_b_proj is None:
            self.attn_mha.kv_b_proj = self.kv_b_proj

        if hidden_states.shape[0] == 0:
            assert (
                not self.o_proj.reduce_results
            ), "短路 allreduce 会导致挂起"
            return hidden_states, None, forward_batch, None

        attn_forward_method = self.dispatch_attn_forward_method(forward_batch)

        if attn_forward_method == AttnForwardMethod.MHA:
            inner_state = self.forward_normal_prepare(
                positions, hidden_states, forward_batch, zero_allocator
            )
        elif attn_forward_method == AttnForwardMethod.MHA_CHUNKED_KV:
            inner_state = self.forward_normal_chunked_kv_prepare(
                positions, hidden_states, forward_batch, zero_allocator
            )
        elif attn_forward_method == AttnForwardMethod.MLA:
            inner_state = self.forward_absorb_prepare(
                positions, hidden_states, forward_batch, zero_allocator
            )
        elif attn_forward_method == AttnForwardMethod.MLA_FUSED_ROPE:
            inner_state = self.forward_absorb_fused_mla_rope_prepare(
                positions, hidden_states, forward_batch, zero_allocator
            )
        elif attn_forward_method == AttnForwardMethod.MLA_FUSED_ROPE_CPU:
            inner_state = self.forward_absorb_fused_mla_rope_cpu_prepare(
                positions, hidden_states, forward_batch, zero_allocator
            )
        else:
            raise NotImplementedError
        return None, attn_forward_method, forward_batch, inner_state

    def forward_core(self, intermediate_state):
        """
        执行核心注意力计算。

        此方法接收来自 `forward_prepare` 的中间状态，并根据所选的注意力方法执行实际的注意力计算。

        Args:
            intermediate_state (Tuple): 包含注意力计算所需状态的元组。

        Returns:
            torch.Tensor: 注意力计算的输出。
        """
        hidden_states, attn_forward_method, forward_batch, inner_state = (
            intermediate_state
        )
        if inner_state is None:
            return hidden_states

        if attn_forward_method == AttnForwardMethod.MHA:
            return self.forward_normal_core(*inner_state)
        elif attn_forward_method == AttnForwardMethod.MHA_CHUNKED_KV:
            return self.forward_normal_chunked_kv_core(*inner_state)
        elif attn_forward_method == AttnForwardMethod.MLA:
            return self.forward_absorb_core(*inner_state)
        elif attn_forward_method == AttnForwardMethod.MLA_FUSED_ROPE:
            return self.forward_absorb_fused_mla_rope_core(*inner_state)
        elif attn_forward_method == AttnForwardMethod.MLA_FUSED_ROPE_CPU:
            return self.forward_absorb_fused_mla_rope_cpu_core(*inner_state)
        else:
            raise NotImplementedError

    def forward_normal_prepare(
        self,
        positions: torch.Tensor,
        hidden_states: torch.Tensor,
        forward_batch: ForwardBatch,
        zero_allocator: BumpAllocator,
    ):
        if self.q_lora_rank is not None:
            q, latent_cache = self.fused_qkv_a_proj_with_mqa(hidden_states)[0].split(
                [self.q_lora_rank, self.kv_lora_rank + self.qk_rope_head_dim], dim=-1
            )
            q = self.q_a_layernorm(q)
            q = self.q_b_proj(q)[0].view(-1, self.num_local_heads, self.qk_head_dim)
        else:
            q = self.q_proj(hidden_states)[0].view(
                -1, self.num_local_heads, self.qk_head_dim
            )
            latent_cache = self.kv_a_proj_with_mqa(hidden_states)[0]

        _, q_pe = q.split([self.qk_nope_head_dim, self.qk_rope_head_dim], dim=-1)
        kv_a, _ = latent_cache.split([self.kv_lora_rank, self.qk_rope_head_dim], dim=-1)
        latent_cache = latent_cache.unsqueeze(1)
        kv_a = self.kv_a_layernorm(kv_a)
        kv = self.kv_b_proj(kv_a)[0]
        kv = kv.view(-1, self.num_local_heads, self.qk_nope_head_dim + self.v_head_dim)
        k_nope = kv[..., : self.qk_nope_head_dim]
        v = kv[..., self.qk_nope_head_dim :]
        k_pe = latent_cache[:, :, self.kv_lora_rank :]
        q_pe, k_pe = self.rotary_emb(positions, q_pe, k_pe)
        q[..., self.qk_nope_head_dim :] = q_pe
        k = torch.empty_like(q)
        k[..., : self.qk_nope_head_dim] = k_nope
        k[..., self.qk_nope_head_dim :] = k_pe

        latent_cache[:, :, : self.kv_lora_rank] = kv_a.unsqueeze(1)
        latent_cache[:, :, self.kv_lora_rank :] = k_pe

        # Save latent cache
        forward_batch.token_to_kv_pool.set_kv_buffer(
            self.attn_mha, forward_batch.out_cache_loc, latent_cache, None
        )

        return q, k, v, forward_batch

    def forward_normal_core(self, q, k, v, forward_batch):
        attn_output = self.attn_mha(q, k, v, forward_batch, save_kv_cache=False)
        attn_output = attn_output.reshape(-1, self.num_local_heads * self.v_head_dim)
        output, _ = self.o_proj(attn_output)
        return output

    def forward_absorb_prepare(
        self,
        positions: torch.Tensor,
        hidden_states: torch.Tensor,
        forward_batch: ForwardBatch,
        zero_allocator: BumpAllocator,
    ):
        from sglang.srt.model_executor.cuda_graph_runner import get_is_capture_mode

        if self.q_lora_rank is not None:
            if hidden_states.shape[0] <= 16 and self.use_min_latency_fused_a_gemm:
                fused_qkv_a_proj_out = dsv3_fused_a_gemm(
                    hidden_states, self.fused_qkv_a_proj_with_mqa.weight.T
                )
            else:
                fused_qkv_a_proj_out = self.fused_qkv_a_proj_with_mqa(hidden_states)[0]
            q, latent_cache = fused_qkv_a_proj_out.split(
                [self.q_lora_rank, self.kv_lora_rank + self.qk_rope_head_dim], dim=-1
            )
            k_nope = latent_cache[..., : self.kv_lora_rank]

            # overlap qk norm
            if self.alt_stream is not None and get_is_capture_mode():
                current_stream = torch.cuda.current_stream()
                self.alt_stream.wait_stream(current_stream)
                q = self.q_a_layernorm(q)
                with torch.cuda.stream(self.alt_stream):
                    k_nope = self.kv_a_layernorm(k_nope)
                current_stream.wait_stream(self.alt_stream)
            else:
                q = self.q_a_layernorm(q)
                k_nope = self.kv_a_layernorm(k_nope)

            k_nope = k_nope.unsqueeze(1)
            q = self.q_b_proj(q)[0].view(-1, self.num_local_heads, self.qk_head_dim)
        else:
            q = self.q_proj(hidden_states)[0].view(
                -1, self.num_local_heads, self.qk_head_dim
            )
            latent_cache = self.kv_a_proj_with_mqa(hidden_states)[0]
            k_nope = latent_cache[..., : self.kv_lora_rank]
            k_nope = self.kv_a_layernorm(k_nope).unsqueeze(1)

        q_nope, q_pe = q.split([self.qk_nope_head_dim, self.qk_rope_head_dim], dim=-1)
        k_pe = latent_cache[..., self.kv_lora_rank :].unsqueeze(1)

        if self.use_deep_gemm_bmm:
            q_nope_val, q_nope_scale, masked_m, expected_m, aligned_m = (
                per_token_group_quant_mla_deep_gemm_masked_fp8(q_nope.transpose(0, 1))
            )
            q_nope_out = q_nope.new_empty(
                (self.num_local_heads, aligned_m, self.kv_lora_rank)
            )
            deep_gemm_wrapper.grouped_gemm_nt_f8f8bf16_masked(
                (q_nope_val, q_nope_scale),
                (self.w_kc, self.w_scale_k),
                q_nope_out,
                masked_m,
                expected_m,
            )
            q_nope_out = q_nope_out[:, :expected_m, :]
        elif _is_hip:
            # TODO(haishaw): add bmm_fp8 to ROCm
            q_nope_out = torch.bmm(
                q_nope.to(torch.bfloat16).transpose(0, 1),
                self.w_kc.to(torch.bfloat16) * self.w_scale,
            )
        elif self.w_kc.dtype == torch.float8_e4m3fn:
            q_nope_val, q_nope_scale = per_tensor_quant_mla_fp8(
                q_nope.transpose(0, 1),
                zero_allocator.allocate(1),
            )
            q_nope_out = bmm_fp8(
                q_nope_val, self.w_kc, q_nope_scale, self.w_scale, torch.bfloat16
            )
        else:
            q_nope_out = torch.bmm(q_nope.transpose(0, 1), self.w_kc)

        q_nope_out = q_nope_out.transpose(0, 1)
        q_pe, k_pe = self.rotary_emb(positions, q_pe, k_pe)

        return q_pe, k_pe, q_nope_out, k_nope, forward_batch, zero_allocator

    def forward_absorb_core(
        self, q_pe, k_pe, q_nope_out, k_nope, forward_batch, zero_allocator
    ):
        if (
            self.attention_backend == "fa3"
            or self.attention_backend == "flashinfer"
            or self.attention_backend == "cutlass_mla"
        ):
            attn_output = self.attn_mqa(
                q_nope_out, k_nope, k_nope, forward_batch, q_rope=q_pe, k_rope=k_pe
            )
        else:
            q = torch.cat([q_nope_out, q_pe], dim=-1)
            k = torch.cat([k_nope, k_pe], dim=-1)
            attn_output = self.attn_mqa(q, k, k_nope, forward_batch)
        attn_output = attn_output.view(-1, self.num_local_heads, self.kv_lora_rank)

        if self.use_deep_gemm_bmm:
            attn_output_val, attn_output_scale, masked_m, expected_m, aligned_m = (
                per_token_group_quant_mla_deep_gemm_masked_fp8(
                    attn_output.transpose(0, 1)
                )
            )
            attn_bmm_output = attn_output.new_empty(
                (self.num_local_heads, aligned_m, self.v_head_dim)
            )
            deep_gemm_wrapper.grouped_gemm_nt_f8f8bf16_masked(
                (attn_output_val, attn_output_scale),
                (self.w_vc, self.w_scale_v),
                attn_bmm_output,
                masked_m,
                expected_m,
            )
            attn_bmm_output = (
                attn_bmm_output[:, :expected_m, :].transpose(0, 1).flatten(1, 2)
            )
        elif _is_hip:
            # TODO(haishaw): add bmm_fp8 to ROCm
            attn_bmm_output = torch.bmm(
                attn_output.to(torch.bfloat16).transpose(0, 1),
                self.w_vc.to(torch.bfloat16) * self.w_scale,
            )
            attn_bmm_output = attn_bmm_output.transpose(0, 1).flatten(1, 2)
        elif self.w_vc.dtype == torch.float8_e4m3fn:
            attn_output_val, attn_output_scale = per_tensor_quant_mla_fp8(
                attn_output.transpose(0, 1),
                zero_allocator.allocate(1),
            )
            attn_bmm_output = bmm_fp8(
                attn_output_val,
                self.w_vc,
                attn_output_scale,
                self.w_scale,
                torch.bfloat16,
            )
            attn_bmm_output = attn_bmm_output.transpose(0, 1).flatten(1, 2)
        else:
            attn_bmm_output = torch.empty(
                (attn_output.shape[0], self.num_local_heads * self.v_head_dim),
                dtype=attn_output.dtype,
                device=attn_output.device,
            )
            torch.bmm(
                attn_output.transpose(0, 1),
                self.w_vc,
                out=attn_bmm_output.view(
                    -1, self.num_local_heads, self.v_head_dim
                ).transpose(0, 1),
            )
        output, _ = self.o_proj(attn_bmm_output)

        return output

    def forward_absorb_fused_mla_rope_prepare(
        self,
        positions: torch.Tensor,
        hidden_states: torch.Tensor,
        forward_batch: ForwardBatch,
        zero_allocator: BumpAllocator,
    ):
        enable_rope_fusion = (
            os.getenv("SGLANG_FUSED_MLA_ENABLE_ROPE_FUSION", "1") == "1"
        )
        q_len = hidden_states.shape[0]
        q_input = hidden_states.new_empty(
            q_len, self.num_local_heads, self.kv_lora_rank + self.qk_rope_head_dim
        )
        if self.q_lora_rank is not None:
            q, latent_cache = self.fused_qkv_a_proj_with_mqa(hidden_states)[0].split(
                [self.q_lora_rank, self.kv_lora_rank + self.qk_rope_head_dim], dim=-1
            )
            q = self.q_a_layernorm(q)
            q = self.q_b_proj(q)[0].view(-1, self.num_local_heads, self.qk_head_dim)
        else:
            q = self.q_proj(hidden_states)[0].view(
                -1, self.num_local_heads, self.qk_head_dim
            )
            latent_cache = self.kv_a_proj_with_mqa(hidden_states)[0]
        q_nope, q_pe = q.split([self.qk_nope_head_dim, self.qk_rope_head_dim], dim=-1)

        if _is_hip:
            # TODO(haishaw): add bmm_fp8 to ROCm
            q_nope_out = torch.bmm(
                q_nope.to(torch.bfloat16).transpose(0, 1),
                self.w_kc.to(torch.bfloat16) * self.w_scale,
            )
        elif self.w_kc.dtype == torch.float8_e4m3fn:
            q_nope_val, q_nope_scale = per_tensor_quant_mla_fp8(
                q_nope.transpose(0, 1),
                zero_allocator.allocate(1),
                dtype=torch.float8_e4m3fn,
            )
            q_nope_out = bmm_fp8(
                q_nope_val, self.w_kc, q_nope_scale, self.w_scale, torch.bfloat16
            )
        else:
            q_nope_out = torch.bmm(q_nope.transpose(0, 1), self.w_kc)
        q_input[..., : self.kv_lora_rank] = q_nope_out.transpose(0, 1)
        v_input = latent_cache[..., : self.kv_lora_rank]
        v_input = self.kv_a_layernorm(v_input.contiguous()).unsqueeze(1)
        k_input = latent_cache.unsqueeze(1)
        k_input[..., : self.kv_lora_rank] = v_input

        if not enable_rope_fusion:
            k_pe = k_input[..., self.kv_lora_rank :]
            q_pe, k_pe = self.rotary_emb(positions, q_pe, k_pe)
            q_input[..., self.kv_lora_rank :] = q_pe
            k_input[..., self.kv_lora_rank :] = k_pe
            k_pe_output = None
        else:
            k_pe_output = torch.empty_like(k_input[..., self.kv_lora_rank :])

        q_input[..., self.kv_lora_rank :] = q_pe

        # attn_output = self.attn_mqa(q_input, k_input, v_input, forward_batch)
        # Use Fused ROPE with use_rope=OFF.
        attn_output = torch.empty(
            (q_len, self.num_local_heads, self.kv_lora_rank),
            dtype=q.dtype,
            device=q.device,
        )
        attn_logits, _, kv_indptr, kv_indices, _, _, _ = (
            forward_batch.attn_backend.forward_metadata
        )
        cos_sin_cache = self.rotary_emb.cos_sin_cache
        num_kv_split = forward_batch.attn_backend.num_kv_splits
        sm_scale = self.attn_mqa.scaling
        if attn_logits is None:
            attn_logits = torch.empty(
                (
                    forward_batch.batch_size,
                    self.num_local_heads,
                    num_kv_split,
                    self.kv_lora_rank + 1,
                ),
                dtype=torch.float32,
                device=q.device,
            )

        # save current latent cache.
        forward_batch.token_to_kv_pool.set_kv_buffer(
            self.attn_mqa, forward_batch.out_cache_loc, k_input, None
        )
        key_cache_buf = forward_batch.token_to_kv_pool.get_key_buffer(
            self.attn_mqa.layer_id
        )
        val_cache_buf = key_cache_buf[..., : self.kv_lora_rank]

        return (
            q_input,
            key_cache_buf,
            val_cache_buf,
            attn_output,
            kv_indptr,
            kv_indices,
            k_pe_output,
            cos_sin_cache,
            positions,
            attn_logits,
            num_kv_split,
            sm_scale,
            enable_rope_fusion,
            k_input,
            forward_batch,
            zero_allocator,
        )

    def forward_absorb_fused_mla_rope_cpu_prepare(
        self,
        positions: torch.Tensor,
        hidden_states: torch.Tensor,
        forward_batch: ForwardBatch,
        zero_allocator: BumpAllocator,
    ):
        assert self.q_lora_rank is not None and use_intel_amx_backend(
            self
        ), "forward_absorb_fused_mla_rope_cpu_prepare requires q_lora_rank is not None and use_intel_amx_backend"

        q_input, k_input, v_input = (
            torch.ops.sgl_kernel.qkv_proj_with_rope_fused_weight(
                hidden_states,
                self.fused_qkv_a_proj_with_mqa.weight,
                self.q_b_proj.weight,
                self.w_kc,
                self.q_a_layernorm.weight,
                self.kv_a_layernorm.weight,
                positions,
                self.rotary_emb.cos_sin_cache,
                self.kv_a_layernorm.variance_epsilon,
                self.qkv_proj_with_rope_is_int8,
                self.qkv_proj_with_rope_is_fp8,
                (
                    self.fused_qkv_a_proj_with_mqa.weight_scale
                    if self.qkv_proj_with_rope_is_int8
                    else (
                        self.fused_qkv_a_proj_with_mqa.weight_scale_inv
                        if self.qkv_proj_with_rope_is_fp8
                        else None
                    )
                ),
                (
                    self.q_b_proj.weight_scale
                    if self.qkv_proj_with_rope_is_int8
                    else (
                        self.q_b_proj.weight_scale_inv
                        if self.qkv_proj_with_rope_is_fp8
                        else None
                    )
                ),
                True,  # is_vnni
                self.weight_block_size,
                self.q_lora_rank,
                self.kv_lora_rank,
                self.qk_rope_head_dim,
            )
        )
        return (q_input, k_input, v_input, forward_batch, zero_allocator)

    def forward_absorb_fused_mla_rope_core(
        self,
        q_input,
        key_cache_buf,
        val_cache_buf,
        attn_output,
        kv_indptr,
        kv_indices,
        k_pe_output,
        cos_sin_cache,
        positions,
        attn_logits,
        num_kv_split,
        sm_scale,
        enable_rope_fusion,
        k_input,
        forward_batch,
        zero_allocator,
    ):
        decode_attention_fwd_grouped_rope(
            q_input,
            key_cache_buf,
            val_cache_buf,
            attn_output,
            kv_indptr,
            kv_indices,
            k_pe_output,
            self.kv_lora_rank,
            self.rotary_emb.rotary_dim,
            cos_sin_cache,
            positions,
            attn_logits,
            num_kv_split,
            sm_scale,
            logit_cap=self.attn_mqa.logit_cap,
            use_rope=enable_rope_fusion,
            is_neox_style=self.rotary_emb.is_neox_style,
        )

        if enable_rope_fusion:
            k_input[..., self.kv_lora_rank :] = k_pe_output
            forward_batch.token_to_kv_pool.set_kv_buffer(
                self.attn_mqa, forward_batch.out_cache_loc, k_input, None
            )

        attn_output = attn_output.view(-1, self.num_local_heads, self.kv_lora_rank)

        if _is_hip:
            # TODO(haishaw): add bmm_fp8 to ROCm
            attn_bmm_output = torch.bmm(
                attn_output.to(torch.bfloat16).transpose(0, 1),
                self.w_vc.to(torch.bfloat16) * self.w_scale,
            )
        elif self.w_vc.dtype == torch.float8_e4m3fn:
            attn_output_val, attn_output_scale = per_tensor_quant_mla_fp8(
                attn_output.transpose(0, 1),
                zero_allocator.allocate(1),
                dtype=torch.float8_e4m3fn,
            )
            attn_bmm_output = bmm_fp8(
                attn_output_val,
                self.w_vc,
                attn_output_scale,
                self.w_scale,
                torch.bfloat16,
            )
        else:
            attn_bmm_output = torch.bmm(attn_output.transpose(0, 1), self.w_vc)
        attn_output = attn_bmm_output.transpose(0, 1).flatten(1, 2)
        output, _ = self.o_proj(attn_output)

        return output

    def forward_absorb_fused_mla_rope_cpu_core(
        self, q_input, k_input, v_input, forward_batch, zero_allocator
    ):
        assert self.q_lora_rank is not None and use_intel_amx_backend(
            self
        ), "forward_absorb_fused_mla_rope_cpu_core requires q_lora_rank is not None and use_intel_amx_backend"

        attn_output = self.attn_mqa(q_input, k_input, v_input, forward_batch)
        attn_output = attn_output.view(-1, self.num_local_heads, self.kv_lora_rank)

        # [Note] Align shapes of bmm inputs.
        # Shapes of inputs:
        #   q_nope: [M, B, K]
        #   original self.w_kc: [B, K, N]
        #   current self.w_kc (which has been converted in PackWeightMethod): [B, N, K]

        # Shapes of inputs to sgl_kernel.cpu.bmm:
        #   out: [B, M, N]
        #   mat1: [B, M, K]
        #   mat2: [B, N, K]
        B = self.w_vc.size(0)
        N = self.w_vc.size(1)
        M = attn_output.size(0)
        output = torch.empty([M, int(B * N)], dtype=attn_output.dtype)
        attn_bmm_output = output.view([M, B, N]).transpose_(0, 1)
        torch.ops.sgl_kernel.bmm_cpu(
            attn_bmm_output,
            attn_output.transpose(0, 1),
            self.w_vc,
            True,  # is_vnni
            None,  # scale
        )
        attn_output = output
        output, _ = self.o_proj(attn_output)

        return output

    def _chunked_prefix_attn_mha(
        self,
        q: torch.Tensor,
        accum_output: torch.Tensor,
        accum_lse: torch.Tensor,
        forward_batch: ForwardBatch,
    ) -> torch.Tensor:

        assert forward_batch.num_prefix_chunks is not None
        for i in range(forward_batch.num_prefix_chunks):
            forward_batch.set_prefix_chunk_idx(i)

            # Fetch latent cache from memory pool with precomputed chunked kv indices
            latent_cache_buf = forward_batch.token_to_kv_pool.get_key_buffer(
                self.attn_mha.layer_id
            )
            latent_cache = latent_cache_buf[
                forward_batch.prefix_chunk_kv_indices[i]
            ].contiguous()

            kv_a_normed, k_pe = latent_cache.split(
                [self.kv_lora_rank, self.qk_rope_head_dim], dim=-1
            )
            kv_a_normed = kv_a_normed.squeeze(1).contiguous()
            kv = self.kv_b_proj(kv_a_normed)[0]
            kv = kv.view(
                -1, self.num_local_heads, self.qk_nope_head_dim + self.v_head_dim
            )
            v = kv[..., self.qk_nope_head_dim :]
            k_nope = kv[..., : self.qk_nope_head_dim]

            k = torch.empty(
                (
                    k_nope.shape[0],
                    self.num_local_heads,
                    self.qk_nope_head_dim + self.qk_rope_head_dim,
                ),
                dtype=v.dtype,
                device=v.device,
            )
            k[..., : self.qk_nope_head_dim] = k_nope
            k[..., self.qk_nope_head_dim :] = k_pe

            output, lse = self.attn_mha(q, k, v, forward_batch, save_kv_cache=False)
            lse = torch.transpose(lse, 0, 1).contiguous()
            tmp_output = torch.empty_like(accum_output)
            tmp_lse = torch.empty_like(accum_lse)
            merge_state_v2(output, lse, accum_output, accum_lse, tmp_output, tmp_lse)
            accum_output, accum_lse = tmp_output, tmp_lse

        return accum_output

    def forward_normal_chunked_kv_prepare(
        self,
        positions: torch.Tensor,
        hidden_states: torch.Tensor,
        forward_batch: ForwardBatch,
        zero_allocator: BumpAllocator,
    ):
        # In normal mha, the k and v tensors will become overly large when the prefix length is long.
        # To avoid this, we split the kv cache into chunks and process them one after another.
        # Since mha is compute friendly, the for loop induced here will not introduce significant overhead.
        # The top comments in https://github.com/vllm-project/vllm/blob/main/vllm/v1/attention/backends/mla/common.py
        # will be helpful for understanding the purpose of this function.

        # First do normal mha forward to get output for extended part
        if self.q_lora_rank is not None:
            q, latent_cache = self.fused_qkv_a_proj_with_mqa(hidden_states)[0].split(
                [self.q_lora_rank, self.kv_lora_rank + self.qk_rope_head_dim], dim=-1
            )
            q = self.q_a_layernorm(q)
            q = self.q_b_proj(q)[0].view(-1, self.num_local_heads, self.qk_head_dim)
        else:
            q = self.q_proj(hidden_states)[0].view(
                -1, self.num_local_heads, self.qk_head_dim
            )
            latent_cache = self.kv_a_proj_with_mqa(hidden_states)[0]
        _, q_pe = q.split([self.qk_nope_head_dim, self.qk_rope_head_dim], dim=-1)
        kv_a, _ = latent_cache.split([self.kv_lora_rank, self.qk_rope_head_dim], dim=-1)
        latent_cache = latent_cache.unsqueeze(1)
        kv_a = self.kv_a_layernorm(kv_a)
        kv = self.kv_b_proj(kv_a)[0]
        kv = kv.view(-1, self.num_local_heads, self.qk_nope_head_dim + self.v_head_dim)
        k_nope = kv[..., : self.qk_nope_head_dim]
        v = kv[..., self.qk_nope_head_dim :]
        k_pe = latent_cache[:, :, self.kv_lora_rank :]

        q_pe, k_pe = self.rotary_emb(positions, q_pe, k_pe)
        q[..., self.qk_nope_head_dim :] = q_pe
        k = torch.empty_like(q)
        k[..., : self.qk_nope_head_dim] = k_nope
        k[..., self.qk_nope_head_dim :] = k_pe

        latent_cache[:, :, : self.kv_lora_rank] = kv_a.unsqueeze(1)
        latent_cache[:, :, self.kv_lora_rank :] = k_pe

        # Save latent cache
        forward_batch.token_to_kv_pool.set_kv_buffer(
            self.attn_mha, forward_batch.out_cache_loc, latent_cache, None
        )

        return q, k, v, forward_batch

    def forward_normal_chunked_kv_core(self, q, k, v, forward_batch):
        # Do mha for extended part without prefix
        forward_batch.set_attn_attend_prefix_cache(False)
        attn_output, lse = self.attn_mha(q, k, v, forward_batch, save_kv_cache=False)
        lse = torch.transpose(lse, 0, 1).contiguous()

        # Do mha attention with chunked prefix cache if there are any sequence with prefix
        if any(forward_batch.extend_prefix_lens_cpu):
            # Only initialize the info once
            if forward_batch.num_prefix_chunks is None:
                forward_batch.prepare_chunked_prefix_cache_info(q.device)

            forward_batch.set_attn_attend_prefix_cache(True)
            attn_output = self._chunked_prefix_attn_mha(
                q=q,
                accum_output=attn_output,
                accum_lse=lse,
                forward_batch=forward_batch,
            )

        attn_output = attn_output.reshape(-1, self.num_local_heads * self.v_head_dim)
        output, _ = self.o_proj(attn_output)
        return output


class DeepseekV2DecoderLayer(nn.Module):
    """
    DeepseekV2 模型的解码器层。

    Args:
        config (PretrainedConfig): 模型的配置。
        layer_id (int): 当前层的 ID。
        quant_config (Optional[QuantizationConfig]): 量化配置。
        is_nextn (bool): 是否为 next-n 模型。
        prefix (str): 模型参数的前缀。
        alt_stream (Optional[torch.cuda.Stream]): 用于计算的备用 CUDA 流。
    """

    def __init__(
        self,
        config: PretrainedConfig,
        layer_id: int,
        quant_config: Optional[QuantizationConfig] = None,
        is_nextn: bool = False,
        prefix: str = "",
        alt_stream: Optional[torch.cuda.Stream] = None,
    ) -> None:
        super().__init__()
        self.hidden_size = config.hidden_size
        self.config = config
        rope_theta = getattr(config, "rope_theta", 10000)
        rope_scaling = getattr(config, "rope_scaling", None)
        max_position_embeddings = getattr(config, "max_position_embeddings", 8192)
        self.enable_dp_attention = global_server_args_dict["enable_dp_attention"]
        self.speculative_algorithm = global_server_args_dict["speculative_algorithm"]
        self.layer_id = layer_id
        self.is_nextn = is_nextn
        
        # 初始化自注意力模块
        self.self_attn = DeepseekV2AttentionMLA(
            config=config,
            hidden_size=self.hidden_size,
            num_heads=config.num_attention_heads,
            qk_nope_head_dim=config.qk_nope_head_dim,
            qk_rope_head_dim=config.qk_rope_head_dim,
            v_head_dim=config.v_head_dim,
            q_lora_rank=(
                config.q_lora_rank if hasattr(config, "q_lora_rank") else None
            ),
            kv_lora_rank=config.kv_lora_rank,
            rope_theta=rope_theta,
            rope_scaling=rope_scaling,
            max_position_embeddings=max_position_embeddings,
            quant_config=quant_config,
            layer_id=layer_id,
            reduce_results=False,
            prefix=add_prefix("self_attn", prefix),
            alt_stream=alt_stream,
        )

        # 判断当前层是否为稀疏层
        self.is_layer_sparse = self._is_layer_sparse(layer_id, is_nextn=is_nextn)
        is_previous_layer_sparse = self._is_layer_sparse(layer_id - 1, is_nextn=False)

        # 初始化层间数据分发模式
        self.layer_scatter_modes = LayerScatterModes.init_new(
            layer_id=layer_id,
            num_layers=1 if is_nextn else config.num_hidden_layers,
            is_layer_sparse=self.is_layer_sparse,
            is_previous_layer_sparse=is_previous_layer_sparse,
        )

        # 根据是否为稀疏层，初始化 MLP 或 MoE
        if self.is_layer_sparse:
            self.mlp = DeepseekV2MoE(
                config=config,
                quant_config=quant_config,
                prefix=add_prefix("mlp", prefix),
                layer_id=self.layer_id,
                alt_stream=alt_stream,
                is_nextn=is_nextn,
            )
        else:
            if enable_moe_dense_fully_dp():
                mlp_tp_rank, mlp_tp_size = 0, 1
            else:
                mlp_tp_rank, mlp_tp_size = None, None
            self.mlp = DeepseekV2MLP(
                hidden_size=config.hidden_size,
                intermediate_size=config.intermediate_size,
                hidden_act=config.hidden_act,
                quant_config=quant_config,
                prefix=add_prefix("mlp", prefix),
                tp_rank=mlp_tp_rank,
                tp_size=mlp_tp_size,
            )

        # 初始化层归一化
        self.input_layernorm = RMSNorm(config.hidden_size, eps=config.rms_norm_eps)
        self.post_attention_layernorm = RMSNorm(
            config.hidden_size, eps=config.rms_norm_eps
        )

        # 初始化层间通信器
        self.layer_communicator = LayerCommunicator(
            layer_scatter_modes=self.layer_scatter_modes,
            input_layernorm=self.input_layernorm,
            post_attention_layernorm=self.post_attention_layernorm,
        )

    def _is_layer_sparse(self, layer_id: int, is_nextn: bool) -> bool:
        """判断一个层是否为稀疏层。"""
        return is_nextn or (
            self.config.n_routed_experts is not None
            and layer_id >= self.config.first_k_dense_replace
            and layer_id % self.config.moe_layer_freq == 0
        )

    def _should_fuse_mlp_allreduce_with_next_layer(self, forward_batch) -> bool:
        """检查 MLP allreduce 是否可以与下一层的 add_rmsnorm 融合。"""

        if (
            self.layer_id == self.config.num_hidden_layers - 1
            or get_tensor_model_parallel_world_size() <= 1
        ):
            return False

        if not global_server_args_dict.get("enable_flashinfer_allreduce_fusion", False):
            return False

        if not _is_sm100_supported or not _is_flashinfer_available:
            return False

        if hasattr(forward_batch, "input_ids") and (
            forward_batch.input_ids.shape[0] == 0
            or forward_batch.input_ids.shape[0] > 128
        ):
            return False

        return True

    def forward(
        self,
        positions: torch.Tensor,
        hidden_states: torch.Tensor,
        forward_batch: ForwardBatch,
        residual: Optional[torch.Tensor],
        zero_allocator: BumpAllocator,
    ) -> torch.Tensor:
        """
        解码器层的前向传播。

        Args:
            positions (torch.Tensor): 输入 token 的位置。
            hidden_states (torch.Tensor): 输入的隐藏状态。
            forward_batch (ForwardBatch): 前向传播的批次信息。
            residual (Optional[torch.Tensor]): 残差连接。
            zero_allocator (BumpAllocator): 用于零内存分配的分配器。

        Returns:
            torch.Tensor: 输出的隐藏状态和残差。
        """

        # 准备注意力计算
        hidden_states, residual = self.layer_communicator.prepare_attn(
            hidden_states, residual, forward_batch
        )

        # 自注意力计算
        hidden_states = self.self_attn(
            positions=positions,
            hidden_states=hidden_states,
            forward_batch=forward_batch,
            zero_allocator=zero_allocator,
        )

        # 准备 MLP 计算
        hidden_states, residual = self.layer_communicator.prepare_mlp(
            hidden_states, residual, forward_batch
        )

        # 判断是否可以融合 MLP allreduce
        can_fuse_mlp_allreduce = (
            self._should_fuse_mlp_allreduce_with_next_layer(forward_batch)
            and not (self.enable_dp_attention and self.speculative_algorithm.is_eagle())
            and not self.is_nextn
        )

        # MLP 计算
        hidden_states = self.mlp(hidden_states, forward_batch, can_fuse_mlp_allreduce)

        if can_fuse_mlp_allreduce:
            hidden_states._sglang_needs_allreduce_fusion = True

        # 如果不融合，则进行后处理
        if not can_fuse_mlp_allreduce:
            hidden_states, residual = self.layer_communicator.postprocess_layer(
                hidden_states, residual, forward_batch
            )

        return hidden_states, residual

    def op_comm_prepare_attn(
        self,
        state,
        positions: torch.Tensor,
        hidden_states: torch.Tensor,
        forward_batch: ForwardBatch,
        residual: Optional[torch.Tensor],
        zero_allocator: BumpAllocator,
        tbo_subbatch_index: Optional[int] = None,
    ):
        """操作：为注意力计算准备通信。"""
        state.hidden_states_after_comm_pre_attn, state.residual_after_input_ln = (
            self.layer_communicator.prepare_attn(hidden_states, residual, forward_batch)
        )
        state.update(
            dict(
                forward_batch=forward_batch,
                positions=positions,
                zero_allocator=zero_allocator,
                tbo_subbatch_index=tbo_subbatch_index,
            )
        )

    def op_comm_prepare_mlp(self, state):
        """操作：为 MLP 计算准备通信。"""
        state.hidden_states_mlp_input, state.residual_after_comm_pre_mlp = (
            self.layer_communicator.prepare_mlp(
                state.pop("hidden_states_after_attn"),
                state.pop("residual_after_input_ln"),
                state.forward_batch,
            )
        )

    def op_mlp(self, state):
        """操作：执行 MLP 计算。"""
        hidden_states = state.pop("hidden_states_mlp_input")
        if not (
            enable_moe_dense_fully_dp()
            and (not self.is_layer_sparse)
            and hidden_states.shape[0] == 0
        ):
            state.hidden_states_mlp_output = self.mlp(
                hidden_states, state.forward_batch
            )
        else:
            state.hidden_states_mlp_output = hidden_states

    def op_comm_postprocess_layer(self, state):
        """操作：对层进行通信后处理。"""
        hidden_states, residual = self.layer_communicator.postprocess_layer(
            state.pop("hidden_states_mlp_output"),
            state.pop("residual_after_comm_pre_mlp"),
            state.forward_batch,
        )

        output = dict(
            positions=state.positions,
            hidden_states=hidden_states,
            residual=residual,
            forward_batch=state.forward_batch,
            zero_allocator=state.zero_allocator,
            tbo_subbatch_index=state.tbo_subbatch_index,
        )

        state.clear(
            expect_keys={
                "positions",
                "forward_batch",
                "zero_allocator",
                "tbo_subbatch_index",
            }
        )
        return output


class DeepseekV2Model(nn.Module):
    """
    DeepseekV2 模型。

    Args:
        config (PretrainedConfig): 模型的配置。
        quant_config (Optional[QuantizationConfig]): 量化配置。
        prefix (str): 模型参数的前缀。
    """
    fall_back_to_pt_during_load = False

    def __init__(
        self,
        config: PretrainedConfig,
        quant_config: Optional[QuantizationConfig] = None,
        prefix: str = "",
    ) -> None:
        super().__init__()
        self.padding_id = config.pad_token_id
        self.vocab_size = config.vocab_size
        self.first_k_dense_replace = config.first_k_dense_replace

        self.embed_tokens = VocabParallelEmbedding(
            config.vocab_size,
            config.hidden_size,
            enable_tp=not global_server_args_dict["enable_dp_attention"],
        )
        self.alt_stream = torch.cuda.Stream() if _is_cuda else None
        self.layers = nn.ModuleList(
            [
                DeepseekV2DecoderLayer(
                    config,
                    layer_id,
                    quant_config=quant_config,
                    prefix=add_prefix(f"layers.{layer_id}", prefix),
                    alt_stream=self.alt_stream,
                )
                for layer_id in range(config.num_hidden_layers)
            ]
        )
        self.norm = RMSNorm(config.hidden_size, eps=config.rms_norm_eps)

    def get_input_embeddings(self) -> torch.Tensor:
        return self.embed_tokens

    def forward(
        self,
        input_ids: torch.Tensor,
        positions: torch.Tensor,
        forward_batch: ForwardBatch,
        input_embeds: torch.Tensor = None,
    ) -> torch.Tensor:
        """
        模型的前向传播。

        Args:
            input_ids (torch.Tensor): 输入的 token ID。
            positions (torch.Tensor): 输入 token 的位置。
            forward_batch (ForwardBatch): 前向传播的批次信息。
            input_embeds (torch.Tensor, optional): 输入的嵌入向量。默认为 None。

        Returns:
            torch.Tensor: 模型的输出隐藏状态。
        """
        # 获取总层数和设备信息
        total_num_layers = len(self.layers)
        device = input_embeds.device if input_embeds is not None else input_ids.device
        
        # 初始化一个 BumpAllocator 用于零内存分配
        zero_allocator = BumpAllocator(
            buffer_size=total_num_layers * 2 * (2 if forward_batch.can_run_tbo else 1),
            dtype=torch.float32,
            device=device,
        )

        if input_embeds is None:
            # [num_tokens, hidden_size]
            # 如果没有提供 input_embeds，则通过 embed_tokens 层计算
            hidden_states = self.embed_tokens(input_ids)
        else:
            # 否则直接使用提供的 input_embeds
            hidden_states = input_embeds

        # 初始化残差连接
        residual = None

        # 根据是否可以运行 TBO 确定普通层的数量
        normal_num_layers = (
            self.first_k_dense_replace
            if forward_batch.can_run_tbo
            else total_num_layers
        )
        
        # 依次通过普通解码器层
        for i in range(normal_num_layers):
            with get_global_expert_distribution_recorder().with_current_layer(i):
                layer = self.layers[i]
                hidden_states, residual = layer(
                    positions, hidden_states, forward_batch, residual, zero_allocator
                )

        # 如果普通层数不等于总层数，则运行 TBO 优化
        if normal_num_layers != total_num_layers:
            # 运行 TBO（Token-wise Branching Optimization）
            hidden_states, residual = model_forward_maybe_tbo(
                layers=self.layers[normal_num_layers:],
                enable_tbo=True,
                positions=positions,
                forward_batch=forward_batch,
                hidden_states=hidden_states,
                residual=residual,
                input_data_scatter_mode=self.layers[
                    normal_num_layers - 1
                ].layer_scatter_modes.layer_output_mode,
                zero_allocator=zero_allocator,
            )

        # 如果不是空闲模式，则应用最终的归一化
        if not forward_batch.forward_mode.is_idle():
            if residual is None:
                hidden_states = self.norm(hidden_states)
            else:
                hidden_states, _ = self.norm(hidden_states, residual)
        return hidden_states


class DeepseekV2ForCausalLM(nn.Module):
    """
    The DeepseekV2 model for causal language modeling.

    Args:
        config (PretrainedConfig): The configuration of the model.
        quant_config (Optional[QuantizationConfig]): The quantization configuration.
        prefix (str): The prefix for the model parameters.
    """

    def __init__(
        self,
        config: PretrainedConfig,
        quant_config: Optional[QuantizationConfig] = None,
        prefix: str = "",
    ) -> None:
        super().__init__()
        self.config = config
        self.tp_size = get_tensor_model_parallel_world_size()
        self.quant_config = quant_config
        self.determine_num_fused_shared_experts()
        self.model = DeepseekV2Model(
            config, quant_config, prefix=add_prefix("model", prefix)
        )
        self.lm_head = ParallelLMHead(
            config.vocab_size,
            config.hidden_size,
            quant_config=quant_config,
            prefix=add_prefix("lm_head", prefix),
            use_attn_tp_group=global_server_args_dict["enable_dp_lm_head"],
        )
        self.logits_processor = LogitsProcessor(config)

        self._routed_experts_weights_of_layer = LazyValue(
            lambda: {
                layer_id: layer.mlp.get_moe_weights()
                for layer_id, layer in enumerate(self.model.layers)
                if isinstance(layer.mlp, DeepseekV2MoE)
            }
        )

    @property
    def routed_experts_weights_of_layer(self):
        """
        Get the weights of the routed experts for each layer.
        """
        return self._routed_experts_weights_of_layer.value

    def determine_num_fused_shared_experts(
        self, architecture: str = "DeepseekV3ForCausalLM"
    ):
        """
        Determine the number of fused shared experts.
        This is an optimization for Deepseek V3/R1 models on NVIDIA platforms with capability >= 8.0.
        """
        self.num_fused_shared_experts = 0
        if global_server_args_dict["disable_shared_experts_fusion"]:
            return

        # Only Deepseek V3/R1 can use shared experts fusion optimization now.
        disable_reason = None
        if (
            not _is_cuda
            or torch.cuda.get_device_capability("cuda") < (8, 0)
            or self.config.architectures[0] != architecture
            or self.config.n_routed_experts != 256
            or self.config.n_shared_experts != 1
        ):
            disable_reason = "Only Deepseek V3/R1 on NV-platform with capability >= 80 can use shared experts fusion optimization."
        elif (
            global_server_args_dict["enable_deepep_moe"]
            or global_server_args_dict["enable_ep_moe"]
        ):
            disable_reason = "Deepseek V3/R1 can not use shared experts fusion optimization when in deepep_moe or ep_moe mode."

        if disable_reason is not None:
            global_server_args_dict["disable_shared_experts_fusion"] = True
            log_info_on_rank0(
                logger,
                f"{disable_reason} Shared experts fusion optimization is disabled.",
            )
            return

        self.num_fused_shared_experts = self.config.n_shared_experts

    def get_input_embeddings(self) -> nn.Embedding:
        """
        Get the input embeddings.
        """
        return self.model.embed_tokens

    @torch.no_grad()
    def forward(
        self,
        input_ids: torch.Tensor,
        positions: torch.Tensor,
        forward_batch: ForwardBatch,
        input_embeds: torch.Tensor = None,
    ) -> torch.Tensor:
        """
        Forward pass of the model.

        Args:
            input_ids (torch.Tensor): The input token IDs.
            positions (torch.Tensor): The positions of the input tokens.
            forward_batch (ForwardBatch): The forward batch information.
            input_embeds (torch.Tensor, optional): The input embeddings. Defaults to None.

        Returns:
            torch.Tensor: The logits.
        """
        hidden_states = self.model(input_ids, positions, forward_batch, input_embeds)

        return self.logits_processor(
            input_ids, hidden_states, self.lm_head, forward_batch
        )

    def post_load_weights(self, is_nextn=False, weight_names=None):
        """
        Perform post-processing after loading weights.
        This is mainly for handling quantization and other model-specific optimizations.
        """

        # Perform post-processing after loading weights
        if is_nextn:
            layer_ids = [self.config.num_hidden_layers]
        else:
            if weight_names is None:
                layer_ids = range(self.config.num_hidden_layers)
            else:
                layer_ids = set()
                for name in weight_names:
                    if "kv_b_proj" in name:
                        layer_id = int(name.split(".")[2])
                        if layer_id < self.config.num_hidden_layers:
                            layer_ids.add(layer_id)

        for layer_id in layer_ids:
            self_attn = (
                self.model.layers[layer_id].self_attn
                if not is_nextn
                else self.model.decoder.self_attn
            )
            if hasattr(self_attn.kv_b_proj, "qweight"):
                # AWQ compatible
                if _is_cuda or _is_hip:
                    w = awq_dequantize(
                        self_attn.kv_b_proj.qweight,
                        self_attn.kv_b_proj.scales,
                        self_attn.kv_b_proj.qzeros,
                    ).T
                else:
                    w = awq_dequantize(
                        self_attn.kv_b_proj.qweight,
                        self_attn.kv_b_proj.scales,
                        self_attn.kv_b_proj.qzeros,
                        0,
                        0,
                        0,
                    ).T
            else:
                w = self_attn.kv_b_proj.weight
            # NOTE(HandH1998): Since `bmm_fp8` only supports per-tensor scale, we have to requantize `self_attn.kv_b_proj`.
            # This may affect the accuracy of fp8 model.
            # Fix deepseek v3 blockwise bmm by using deep_gemm
            use_deep_gemm_bmm = False

            if w.dtype in (
                torch.float8_e4m3fn,
                torch.float8_e4m3fnuz,
            ):
                if (
                    hasattr(self.quant_config, "weight_block_size")
                    and self.quant_config.weight_block_size is not None
                ):
                    weight_block_size = self.quant_config.weight_block_size
                    assert hasattr(self_attn.kv_b_proj, "weight_scale_inv")
                    if _is_fp8_fnuz:
                        weight, weight_scale, _ = normalize_e4m3fn_to_e4m3fnuz(
                            weight=w,
                            weight_scale=self_attn.kv_b_proj.weight_scale_inv,
                            input_scale=None,
                        )
                    else:
                        weight = w
                        weight_scale = self_attn.kv_b_proj.weight_scale_inv

                    if (
                        _is_cuda
                        and weight_block_size[0] == 128
                        and weight_block_size[1] == 128
                    ):
                        if (
                            deep_gemm_wrapper.ENABLE_JIT_DEEPGEMM
                            and not deep_gemm_wrapper.DEEPGEMM_BLACKWELL
                            and get_bool_env_var("SGL_USE_DEEPGEMM_BMM", "false")
                        ):
                            block_scale = weight_scale
                            use_deep_gemm_bmm = True
                        else:
                            w = block_quant_dequant(
                                weight,
                                weight_scale,
                                weight_block_size,
                                torch.bfloat16,
                            )
                    else:
                        w, scale = block_quant_to_tensor_quant(
                            weight, weight_scale, weight_block_size
                        )
                        self_attn.w_scale = scale
                else:
                    if _is_fp8_fnuz:
                        weight, weight_scale, _ = normalize_e4m3fn_to_e4m3fnuz(
                            weight=w,
                            weight_scale=self_attn.kv_b_proj.weight_scale,
                            input_scale=None,
                        )
                    else:
                        weight = w
                        weight_scale = self_attn.kv_b_proj.weight_scale

                    w, scale = channel_quant_to_tensor_quant(weight, weight_scale)
                    self_attn.w_scale = scale

            if w.dtype == torch.int8:
                if hasattr(self.quant_config, "weight_block_size"):
                    # block-wise int8 need it
                    weight_block_size = self.quant_config.weight_block_size
                    if weight_block_size is not None:
                        assert hasattr(self_attn.kv_b_proj, "weight_scale_inv")
                        weight = w
                        weight_scale = self_attn.kv_b_proj.weight_scale_inv
                        w = int8_block_dequant(
                            weight, weight_scale, weight_block_size
                        ).to(torch.bfloat16)
                else:
                    # channel-wise int8 need it
                    w = w.to(torch.bfloat16) * self_attn.kv_b_proj.weight_scale.to(
                        torch.bfloat16
                    )

            w_kc, w_vc = w.unflatten(
                0, (-1, self_attn.qk_nope_head_dim + self_attn.v_head_dim)
            ).split([self_attn.qk_nope_head_dim, self_attn.v_head_dim], dim=1)
            if not use_deep_gemm_bmm:
                self_attn.w_kc = bind_or_assign(
                    self_attn.w_kc, w_kc.transpose(1, 2).contiguous().transpose(1, 2)
                )
                self_attn.w_vc = bind_or_assign(
                    self_attn.w_vc, w_vc.contiguous().transpose(1, 2)
                )
                if (
                    hasattr(self_attn.kv_b_proj, "weight_scale")
                    and self_attn.w_scale is None
                ):
                    self_attn.w_scale = bind_or_assign(
                        self_attn.w_scale, self_attn.kv_b_proj.weight_scale
                    )
                    if _is_hip:
                        self_attn.w_scale *= 2.0
                # TODO: remove this after adding FP8 support in bmm cpu kernel
                if _is_cpu and _is_cpu_amx_available and w.dtype == torch.float8_e4m3fn:
                    self_attn.w_kc = (
                        self_attn.w_kc.to(torch.bfloat16) * self_attn.w_scale
                    )
                    self_attn.w_vc = (
                        self_attn.w_vc.to(torch.bfloat16) * self_attn.w_scale
                    )
            else:
                num_tiles_k = self_attn.qk_nope_head_dim // weight_block_size[1]
                num_tiles_n = self_attn.v_head_dim // weight_block_size[0]
                ws_kc, ws_vc = block_scale.unflatten(
                    0, (-1, (num_tiles_k + num_tiles_n))
                ).split([num_tiles_k, num_tiles_n], dim=1)
                self_attn.w_scale_k = bind_or_assign(
                    self_attn.w_scale_k, ws_kc.transpose(1, 2).contiguous()
                )
                self_attn.w_scale_v = bind_or_assign(
                    self_attn.w_scale_v, ws_vc.contiguous()
                )
                self_attn.w_kc = bind_or_assign(
                    self_attn.w_kc, w_kc.transpose(1, 2).contiguous()
                )
                self_attn.w_vc = bind_or_assign(self_attn.w_vc, w_vc.contiguous())
                self_attn.use_deep_gemm_bmm = True

        if (
            deep_gemm_wrapper.ENABLE_JIT_DEEPGEMM
            and deep_gemm_wrapper.DEEPGEMM_SCALE_UE8M0
            and hasattr(self.quant_config, "weight_block_size")
            and self.quant_config.weight_block_size is not None
        ):
            self._weight_requant_ue8m0(is_nextn)

    def _weight_requant_ue8m0(self, is_nextn=False):
        weight_block_size = self.quant_config.weight_block_size

        moe_layers = list(
            range(
                self.config.first_k_dense_replace,
                self.config.num_hidden_layers,
                self.config.moe_layer_freq,
            )
        )

        num_hidden_layers = 1 if is_nextn else self.config.num_hidden_layers
        for layer_id in range(num_hidden_layers):
            if is_nextn:
                layer = self.model.decoder
            else:
                layer = self.model.layers[layer_id]

            for module in [
                layer.self_attn.fused_qkv_a_proj_with_mqa,
                layer.self_attn.q_b_proj,
                layer.self_attn.kv_b_proj,
                layer.self_attn.o_proj,
            ]:
                requant_weight_ue8m0_inplace(
                    module.weight, module.weight_scale_inv, weight_block_size
                )

            if layer_id in moe_layers or is_nextn:
                shared_experts = getattr(layer.mlp, "shared_experts", None)
                if shared_experts is not None:
                    for module in [
                        shared_experts.gate_up_proj,
                        shared_experts.down_proj,
                    ]:
                        requant_weight_ue8m0_inplace(
                            module.weight, module.weight_scale_inv, weight_block_size
                        )

                experts = layer.mlp.experts
                if isinstance(experts, DeepEPMoE):
                    for w in [
                        experts.w13_weight_fp8,
                        experts.w2_weight_fp8,
                    ]:
                        requant_weight_ue8m0_inplace(w[0], w[1], weight_block_size)
            else:
                mlp = layer.mlp
                assert isinstance(mlp, DeepseekV2MLP)
                for module in [
                    mlp.gate_up_proj,
                    mlp.down_proj,
                ]:
                    requant_weight_ue8m0_inplace(
                        module.weight, module.weight_scale_inv, weight_block_size
                    )

    def load_weights(self, weights: Iterable[Tuple[str, torch.Tensor]], is_nextn=False):

        if is_nextn:
            if hasattr(self.config, "num_nextn_predict_layers"):
                num_nextn_layers = self.config.num_nextn_predict_layers
                assert num_nextn_layers == 1, "Only 1 nextn layer is supported"
                # compatible with old design
                nextn_layer_id = (
                    0
                    if self.config.num_hidden_layers == 1
                    else self.config.num_hidden_layers
                )
            else:
                raise ValueError("num_nextn_predict_layers is not in the config")

        stacked_params_mapping = [
            # (param_name, shard_name, shard_id)
            ("gate_up_proj", "gate_proj", 0),
            ("gate_up_proj", "up_proj", 1),
        ]

        # Params for weights, fp8 weight scales, fp8 activation scales
        # (param_name, weight_name, expert_id, shard_id)
        expert_params_mapping = get_moe_impl_class().make_expert_params_mapping(
            ckpt_gate_proj_name="gate_proj",
            ckpt_down_proj_name="down_proj",
            ckpt_up_proj_name="up_proj",
            num_experts=self.config.n_routed_experts + self.num_fused_shared_experts,
        )
        if self.quant_config and self.quant_config.get_name() == "w4afp8":
            expert_params_mapping += (
                get_moe_impl_class().make_expert_input_scale_params_mapping(
                    num_experts=self.config.n_routed_experts
                )
            )

        # Fuse q_a_proj and kv_a_proj_with_mqa along output dimension when q_lora_rank is not None
        fuse_qkv_a_proj = hasattr(self.config, "q_lora_rank") and (
            self.config.q_lora_rank is not None
        )
        cached_a_proj = {} if fuse_qkv_a_proj else None

        if is_nextn:
            nextn_layer_prefix = f"model.layers.{nextn_layer_id}"
            nextn_spec_weight_names = [
                "shared_head.norm",
                "eh_proj",
                "enorm",
                "hnorm",
            ]

        if self.num_fused_shared_experts > 0:
            assert self.num_fused_shared_experts == 1
            log_info_on_rank0(logger, "Shared experts fusion optimization enabled.")

        with concurrent.futures.ThreadPoolExecutor() as executor:
            futures = []
            params_dict = dict(self.named_parameters())
            weight_names = []
            for name, loaded_weight in weights:
                if self.num_fused_shared_experts > 0 and "mlp.shared_experts" in name:
                    name = name.replace(
                        "mlp.shared_experts",
                        f"mlp.experts.{self.config.n_routed_experts}",
                    )

                weight_names.append(name)

                if not is_nextn:
                    if hasattr(self.config, "num_nextn_predict_layers"):
                        num_nextn_layers = self.config.num_nextn_predict_layers
                        if num_nextn_layers > 0 and name.startswith("model.layers"):
                            name_list = name.split(".")
                            if (
                                len(name_list) >= 3
                                and int(name_list[2]) >= self.config.num_hidden_layers
                            ):
                                continue
                else:
                    if not name.startswith(nextn_layer_prefix):
                        continue

                    # Use shared head and embed weights from target model
                    if "shared_head.head" in name or "embed_tokens" in name:
                        continue

                    is_decoder = True
                    # For nextn specific weights
                    for weight_name in nextn_spec_weight_names:
                        if weight_name in name:
                            name = name.replace(nextn_layer_prefix, "model")
                            is_decoder = False
                            break
                    # For decoder layer weights
                    if is_decoder:
                        name = name.replace(nextn_layer_prefix, "model.decoder")

                if "rotary_emb.inv_freq" in name:
                    continue
                for param_name, weight_name, shard_id in stacked_params_mapping:
                    # Skip non-stacked layers and experts (experts handled below).
                    if weight_name not in name:
                        continue
                    # We have mlp.experts[0].gate_proj in the checkpoint.
                    # Since we handle the experts below in expert_params_mapping,
                    # we need to skip here BEFORE we update the name, otherwise
                    # name will be updated to mlp.experts[0].gate_up_proj, which
                    # will then be updated below in expert_params_mapping
                    # for mlp.experts[0].gate_gate_up_proj, which breaks load.
                    if ("mlp.experts." in name) and name not in params_dict:
                        continue
                    name = name.replace(weight_name, param_name)
                    # Skip loading extra bias for GPTQ models.
                    if name.endswith(".bias") and name not in params_dict:
                        continue
                    param = params_dict[name]
                    weight_loader = param.weight_loader
                    futures.append(
                        executor.submit(weight_loader, param, loaded_weight, shard_id)
                    )
                    break
                else:
                    for mapping in expert_params_mapping:
                        param_name, weight_name, expert_id, shard_id = mapping
                        if weight_name not in name:
                            continue
                        name = name.replace(weight_name, param_name)
                        param = params_dict[name]
                        weight_loader = param.weight_loader
                        futures.append(
                            executor.submit(
                                weight_loader,
                                param,
                                loaded_weight,
                                name,
                                shard_id=shard_id,
                                expert_id=expert_id,
                            )
                        )
                        break
                    else:
                        # Skip loading extra bias for GPTQ models.
                        if name.endswith(".bias") and name not in params_dict:
                            continue
                        if fuse_qkv_a_proj and (
                            "q_a_proj" in name or "kv_a_proj_with_mqa" in name
                        ):
                            cached_a_proj[name] = loaded_weight
                            q_a_proj_name = (
                                name
                                if "q_a_proj" in name
                                else name.replace("kv_a_proj_with_mqa", "q_a_proj")
                            )
                            kv_a_proj_name = (
                                name
                                if "kv_a_proj_with_mqa" in name
                                else name.replace("q_a_proj", "kv_a_proj_with_mqa")
                            )

                            # When both q_a_proj and kv_a_proj_with_mqa has been cached, load the fused weight to parameter
                            if (
                                q_a_proj_name in cached_a_proj
                                and kv_a_proj_name in cached_a_proj
                            ):
                                q_a_proj_weight = cached_a_proj[q_a_proj_name]
                                kv_a_proj_weight = cached_a_proj[kv_a_proj_name]
                                cat_dim = 0
                                if self.quant_config is not None and (
                                    self.quant_config.get_name() == "awq"
                                    or self.quant_config.get_name() == "awq_marlin"
                                    or self.quant_config.get_name() == "moe_wna16"
                                ):
                                    cat_dim = 1
                                fused_weight = torch.cat(
                                    [q_a_proj_weight, kv_a_proj_weight], dim=cat_dim
                                )
                                param_name = (
                                    name.replace(
                                        "q_a_proj", "fused_qkv_a_proj_with_mqa"
                                    )
                                    if "q_a_proj" in name
                                    else name.replace(
                                        "kv_a_proj_with_mqa",
                                        "fused_qkv_a_proj_with_mqa",
                                    )
                                )
                                param = params_dict[param_name]

                                weight_loader = getattr(
                                    param, "weight_loader", default_weight_loader
                                )
                                futures.append(
                                    executor.submit(weight_loader, param, fused_weight)
                                )
                                cached_a_proj.pop(q_a_proj_name)
                                cached_a_proj.pop(kv_a_proj_name)
                        else:
                            if (
                                "k_scale" in name or "v_scale" in name
                            ) and name not in params_dict:
                                # modelopt attn kv scale is named differently
                                for scale in ["k_scale", "v_scale"]:
                                    if scale in name:
                                        name = name.replace(
                                            f"{scale[0]}_proj", "attn_mqa"
                                        )
                                        break
                            if name not in params_dict:
                                # modelopt ckpt contains not needed weights for MTP module:
                                # model.decoder.self_attn.attn_mqa.v_scale and
                                # model.decoder.self_attn.attn_mqa.k_scale
                                logger.warning(f"{name} not found in params_dict.")
                                continue
                            param = params_dict[name]
                            weight_loader = getattr(
                                param, "weight_loader", default_weight_loader
                            )
                            futures.append(
                                executor.submit(weight_loader, param, loaded_weight)
                            )

            # Wait for all tasks to complete and raise any exceptions.
            for future in concurrent.futures.as_completed(futures):
                future.result()

        self.post_load_weights(is_nextn=is_nextn, weight_names=weight_names)

    def get_embed_and_head(self):
        return self.model.embed_tokens.weight, self.lm_head.weight

    def set_embed_and_head(self, embed, head):
        del self.model.embed_tokens.weight
        del self.lm_head.weight
        self.model.embed_tokens.weight = embed
        self.lm_head.weight = head
        torch.cuda.empty_cache()
        torch.cuda.synchronize()

    @classmethod
    def get_model_config_for_expert_location(cls, config):
        return ModelConfigForExpertLocation(
            num_layers=config.num_hidden_layers,
            num_logical_experts=config.n_routed_experts,
            num_groups=config.n_group,
        )


class DeepseekV3ForCausalLM(DeepseekV2ForCausalLM):
    pass


EntryClass = [DeepseekV2ForCausalLM, DeepseekV3ForCausalLM]<|MERGE_RESOLUTION|>--- conflicted
+++ resolved
@@ -349,9 +349,7 @@
             config=config, prefix=add_prefix("gate", prefix), is_nextn=is_nextn
         )
 
-<<<<<<< HEAD
         # 初始化路由专家
-=======
         self.topk = TopK(
             top_k=config.num_experts_per_tok + self.num_fused_shared_experts,
             renormalize=config.norm_topk_prob,
@@ -363,7 +361,6 @@
             routed_scaling_factor=self.routed_scaling_factor,
         )
 
->>>>>>> f7e102d5
         self.experts = get_moe_impl_class()(
             num_experts=config.n_routed_experts
             + self.num_fused_shared_experts
