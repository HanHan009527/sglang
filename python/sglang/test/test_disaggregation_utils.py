import logging
import os
import time
import warnings
from urllib.parse import urlparse

import requests

from sglang.srt.environ import envs
from sglang.srt.utils import kill_process_tree
from sglang.test.test_utils import (
    DEFAULT_TIMEOUT_FOR_SERVER_LAUNCH,
    DEFAULT_URL_FOR_TEST,
    CustomTestCase,
    is_in_ci,
    popen_with_error_check,
)

logger = logging.getLogger(__name__)


class TestDisaggregationBase(CustomTestCase):
    @classmethod
    def setUpClass(cls):
        parsed_url = urlparse(DEFAULT_URL_FOR_TEST)
        cls.base_host = parsed_url.hostname
        base_port = str(parsed_url.port)
        cls.lb_port = base_port
        cls.prefill_port = f"{int(base_port) + 100}"
        cls.decode_port = f"{int(base_port) + 200}"
        cls.prefill_url = f"http://{cls.base_host}:{cls.prefill_port}"
        cls.decode_url = f"http://{cls.base_host}:{cls.decode_port}"
        cls.lb_url = f"http://{cls.base_host}:{cls.lb_port}"
        print(f"{cls.base_host=} {cls.lb_port=} {cls.prefill_port=} {cls.decode_port=}")
        cls.process_lb, cls.process_decode, cls.process_prefill = None, None, None

        # config transfer backend and rdma devices
        if is_in_ci():
            cls.transfer_backend = ["--disaggregation-transfer-backend", "mooncake"]
            cls.rdma_devices = ["--disaggregation-ib-device", get_rdma_devices_args()]
        else:
            cls.transfer_backend = [
                "--disaggregation-transfer-backend",
                envs.SGLANG_TEST_PD_DISAGG_BACKEND.get(),
            ]
            cls.rdma_devices = [
                "--disaggregation-ib-device",
                envs.SGLANG_TEST_PD_DISAGG_DEVICES.get(),
            ]
            if cls.rdma_devices[1] is None:
                cls.rdma_devices = []
                msg = "No RDMA devices specified for disaggregation test, using default settings."
                warnings.warn(msg)

    @classmethod
    def launch_lb(cls):
        lb_command = [
            "python3",
            "-m",
            "sglang_router.launch_router",
            "--pd-disaggregation",
            "--mini-lb",  # FIXME: remove this
            "--prefill",
            cls.prefill_url,
            "--decode",
            cls.decode_url,
            "--host",
            cls.base_host,
            "--port",
            cls.lb_port,
        ]
        print("Starting load balancer:", " ".join(lb_command))
        cls.process_lb = popen_with_error_check(lb_command)
        cls.wait_server_ready(cls.lb_url + "/health")

    @classmethod
    def wait_server_ready(cls, url, timeout=DEFAULT_TIMEOUT_FOR_SERVER_LAUNCH):
        start_time = time.perf_counter()
        while True:
            try:
                response = requests.get(url)
                if response.status_code == 200:
                    print(f"Server {url} is ready")
                    return
            except Exception:
                pass

            if time.perf_counter() - start_time > timeout:
                raise RuntimeError(f"Server {url} failed to start in {timeout}s")
            time.sleep(1)

    @classmethod
    def tearDownClass(cls):
        for process in [cls.process_lb, cls.process_decode, cls.process_prefill]:
            if process:
                try:
                    kill_process_tree(process.pid)
                except Exception as e:
                    print(f"Error killing process {process.pid}: {e}")

        # wait for 5 seconds
        time.sleep(5)


def get_rdma_devices_args():
    def _parse_list_env(var_name: str):
        val = os.getenv(var_name)
        if not val:
            return None
        items = [x.strip() for x in val.split(",") if x.strip()]
        return items or None

    def _pick_default_pair(rdma_all_devices):
        return [rdma_all_devices[0], rdma_all_devices[len(rdma_all_devices) // 2]]

    rdma_all_devices = _parse_list_env("SGLANG_CI_RDMA_ALL_DEVICES") or [
        f"mlx5_roce{i}" for i in range(8)
    ]
    logger.info("Resolved rdma_all_devices=%s", rdma_all_devices)

    n_rdma = len(rdma_all_devices)
<<<<<<< HEAD
=======

>>>>>>> 9e87b60f
    # 1. Get visible GPU indices
    cuda_visible_devices = os.getenv("CUDA_VISIBLE_DEVICES")
    if not cuda_visible_devices:
        warnings.warn("CUDA_VISIBLE_DEVICES is not set. Using default RDMA devices.")
        return ",".join(_pick_default_pair(rdma_all_devices))

    try:
        # Convert to list of integers (handling possible spaces and empty strings)
        gpu_indices = [
            int(idx.strip()) for idx in cuda_visible_devices.split(",") if idx.strip()
        ]
        if not gpu_indices or len(gpu_indices) > 4:
            return ",".join(_pick_default_pair(rdma_all_devices))
<<<<<<< HEAD

=======
>>>>>>> 9e87b60f
    except ValueError:
        warnings.warn(f"Invalid CUDA_VISIBLE_DEVICES format: {cuda_visible_devices}")
        return ",".join(_pick_default_pair(rdma_all_devices))

    # 2. Calculate base RDMA index group (each group of 4 GPUs uses consecutive devices)
    base_rdma_group = (min(gpu_indices) // 4) * 4
<<<<<<< HEAD

    for gpu_idx in gpu_indices:
        if not (base_rdma_group <= gpu_idx < base_rdma_group + 4):

=======
    for gpu_idx in gpu_indices:
        if not (base_rdma_group <= gpu_idx < base_rdma_group + 4):
>>>>>>> 9e87b60f
            warnings.warn(
                f"GPU index {gpu_idx} is outside expected group "
                f"{base_rdma_group}-{base_rdma_group+3}"
            )
<<<<<<< HEAD
=======

>>>>>>> 9e87b60f
    # 3. Generate RDMA device names
    rdma_devices = []
    for gpu_idx in gpu_indices:
        nic_index = gpu_idx // (8 // n_rdma)
        rdma_devices.append(rdma_all_devices[nic_index])

    if not rdma_devices:
        return ",".join(_pick_default_pair(rdma_all_devices))

    return ",".join(rdma_devices)<|MERGE_RESOLUTION|>--- conflicted
+++ resolved
@@ -119,10 +119,7 @@
     logger.info("Resolved rdma_all_devices=%s", rdma_all_devices)
 
     n_rdma = len(rdma_all_devices)
-<<<<<<< HEAD
-=======
 
->>>>>>> 9e87b60f
     # 1. Get visible GPU indices
     cuda_visible_devices = os.getenv("CUDA_VISIBLE_DEVICES")
     if not cuda_visible_devices:
@@ -136,33 +133,19 @@
         ]
         if not gpu_indices or len(gpu_indices) > 4:
             return ",".join(_pick_default_pair(rdma_all_devices))
-<<<<<<< HEAD
-
-=======
->>>>>>> 9e87b60f
     except ValueError:
         warnings.warn(f"Invalid CUDA_VISIBLE_DEVICES format: {cuda_visible_devices}")
         return ",".join(_pick_default_pair(rdma_all_devices))
 
     # 2. Calculate base RDMA index group (each group of 4 GPUs uses consecutive devices)
     base_rdma_group = (min(gpu_indices) // 4) * 4
-<<<<<<< HEAD
-
     for gpu_idx in gpu_indices:
         if not (base_rdma_group <= gpu_idx < base_rdma_group + 4):
-
-=======
-    for gpu_idx in gpu_indices:
-        if not (base_rdma_group <= gpu_idx < base_rdma_group + 4):
->>>>>>> 9e87b60f
             warnings.warn(
                 f"GPU index {gpu_idx} is outside expected group "
                 f"{base_rdma_group}-{base_rdma_group+3}"
             )
-<<<<<<< HEAD
-=======
 
->>>>>>> 9e87b60f
     # 3. Generate RDMA device names
     rdma_devices = []
     for gpu_idx in gpu_indices:
